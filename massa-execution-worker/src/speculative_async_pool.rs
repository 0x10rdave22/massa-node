// Copyright (c) 2022 MASSA LABS <info@massa.net>

//! The speculative asynchronous pool represents the state of
//! the pool at an arbitrary execution slot.

use crate::active_history::{ActiveHistory, HistorySearchResult::Present};
use massa_async_pool::{
    AsyncMessage, AsyncMessageId, AsyncMessageInfo, AsyncMessageTrigger, AsyncMessageUpdate,
    AsyncPoolChanges,
};
use massa_final_state::FinalStateController;
use massa_ledger_exports::{Applicable, LedgerChanges, SetUpdateOrDelete};
use massa_models::slot::Slot;
use parking_lot::RwLock;
use std::{
    collections::{BTreeMap, HashMap},
    sync::Arc,
};

pub(crate) struct SpeculativeAsyncPool {
    final_state: Arc<RwLock<dyn FinalStateController>>,
    active_history: Arc<RwLock<ActiveHistory>>,
    // current speculative pool changes
    pool_changes: AsyncPoolChanges,
    // Used to know which messages we want to take (contains active and final messages)
    message_infos: BTreeMap<AsyncMessageId, AsyncMessageInfo>,
}

impl SpeculativeAsyncPool {
    /// Creates a new `SpeculativeAsyncPool`
    ///
    /// # Arguments
    pub fn new(
        final_state: Arc<RwLock<dyn FinalStateController>>,
        active_history: Arc<RwLock<ActiveHistory>>,
    ) -> Self {
        let mut message_infos = final_state
            .read()
            .get_async_pool()
            .message_info_cache
            .clone();

        for history_item in active_history.read().0.iter() {
            for change in history_item.state_changes.async_pool_changes.0.iter() {
                match change {
                    (id, SetUpdateOrDelete::Set(message)) => {
                        message_infos.insert(*id, AsyncMessageInfo::from(message.clone()));
                    }

                    (id, SetUpdateOrDelete::Update(message_update)) => {
                        message_infos.entry(*id).and_modify(|message_info| {
                            message_info.apply(message_update.clone());
                        });
                    }

                    (id, SetUpdateOrDelete::Delete) => {
                        message_infos.remove(id);
                    }
                }
            }
        }

        SpeculativeAsyncPool {
            final_state,
            active_history,
            pool_changes: Default::default(),
            message_infos,
        }
    }

    /// Returns the changes caused to the `SpeculativeAsyncPool` since its creation,
    /// and resets their local value to nothing.
    /// This must be called after `settle_emitted_messages()`
    /// The message_infos should already be removed if taken, no need to do it here.
    pub fn take(&mut self) -> AsyncPoolChanges {
        std::mem::take(&mut self.pool_changes)
    }

    /// Takes a snapshot (clone) of the emitted messages
    pub fn get_snapshot(&self) -> (AsyncPoolChanges, BTreeMap<AsyncMessageId, AsyncMessageInfo>) {
        (self.pool_changes.clone(), self.message_infos.clone())
    }

    /// Resets the `SpeculativeAsyncPool` emitted messages to a snapshot (see `get_snapshot` method)
    pub fn reset_to_snapshot(
        &mut self,
        snapshot: (AsyncPoolChanges, BTreeMap<AsyncMessageId, AsyncMessageInfo>),
    ) {
        self.pool_changes = snapshot.0;
        self.message_infos = snapshot.1;
    }

    /// Add a new message to the list of changes of this `SpeculativeAsyncPool`
    pub fn push_new_message(&mut self, msg: AsyncMessage) {
        self.pool_changes.push_add(msg.compute_id(), msg.clone());
        self.message_infos.insert(msg.compute_id(), msg.into());
    }

    /// Takes a batch of asynchronous messages to execute,
    /// removing them from the speculative asynchronous pool and settling their deletion from it
    /// in the changes accumulator.
    ///
    /// # Arguments
    /// * `slot`: slot at which the batch is taken (allows filtering by validity interval)
    /// * `max_gas`: maximum amount of gas available
    ///
    /// # Returns
    /// A vector of `AsyncMessage` to execute
    pub fn take_batch_to_execute(
        &mut self,
        slot: Slot,
        max_gas: u64,
        async_msg_cst_gas_cost: u64,
    ) -> Vec<(AsyncMessageId, AsyncMessage)> {
        let mut available_gas = max_gas;

        // Choose which messages to take based on self.message_infos
        // (all messages are considered: finals, in active_history and in speculative)

        let mut wanted_messages = Vec::new();

        let message_infos = self.message_infos.clone();

        for (message_id, message_info) in message_infos.iter() {
            let corrected_max_gas = message_info.max_gas.saturating_add(async_msg_cst_gas_cost);
            // Note: SecureShareOperation.get_validity_range(...) returns RangeInclusive
            //       so to be consistent here, use >= & <= checks
            if available_gas >= corrected_max_gas
                && Self::is_message_ready_to_execute(
                    &slot,
                    &message_info.validity_start,
                    &message_info.validity_end,
                )
                && message_info.can_be_executed
            {
                available_gas -= corrected_max_gas;

                wanted_messages.push(message_id);
            }
        }

        let taken = self.fetch_msgs(wanted_messages, true);

        for (message_id, _) in taken.iter() {
            self.message_infos.remove(message_id);
        }

        taken
    }

    /// Settle a slot.
    /// Consume newly emitted messages into `self.async_pool`, recording changes into `self.settled_changes`.
    ///
    /// # Arguments
    /// * slot: slot that is being settled
    /// * ledger_changes: ledger changes for that slot, used to see if we can activate some messages
    ///
    /// # Returns
    /// the list of deleted `(message_id, message)`, used for reimbursement
    pub fn settle_slot(
        &mut self,
        slot: &Slot,
        ledger_changes: &LedgerChanges,
    ) -> Vec<(AsyncMessageId, AsyncMessage)> {
        // Update the messages_info: remove messages that should be removed
        // Filter out all messages for which the validity end is expired.
        // Note: that the validity_end bound is included in the validity interval of the message.

        let mut eliminated_infos = Vec::new();
        self.message_infos.retain(|id, info| {
            if Self::is_message_expired(slot, &info.validity_end) {
                eliminated_infos.push((*id, info.clone()));
                false
            } else {
                true
            }
        });

        let mut eliminated_new_messages = Vec::new();
        self.pool_changes.0.retain(|k, v| match v {
            SetUpdateOrDelete::Set(message) => {
                if Self::is_message_expired(slot, &message.validity_end) {
                    eliminated_new_messages.push((*k, v.clone()));
                    false
                } else {
                    true
                }
            }
            SetUpdateOrDelete::Update(_v) => true,
            SetUpdateOrDelete::Delete => true,
        });

        eliminated_infos.extend(eliminated_new_messages.iter().filter_map(|(k, v)| match v {
            SetUpdateOrDelete::Set(v) => Some((*k, AsyncMessageInfo::from(v.clone()))),
            SetUpdateOrDelete::Update(_v) => None,
            SetUpdateOrDelete::Delete => None,
        }));

        // Truncate message pool to its max size, removing non-priority items
        let excess_count = self
            .message_infos
            .len()
            .saturating_sub(self.final_state.read().get_async_pool().config.max_length as usize);

        eliminated_infos.reserve_exact(excess_count);
        for _ in 0..excess_count {
            eliminated_infos.push(self.message_infos.pop_last().unwrap()); // will not panic (checked at excess_count computation)
        }

        // Activate the messages that can be activated (triggered)
        let mut triggered_info = Vec::new();
        for (id, message_info) in self.message_infos.iter_mut() {
            if let Some(filter) = &message_info.trigger {
                if is_triggered(filter, ledger_changes) {
                    message_info.can_be_executed = true;
                    triggered_info.push((*id, message_info.clone()));
                }
            }
        }

        // Query triggered messages
        let triggered_msg =
            self.fetch_msgs(triggered_info.iter().map(|(id, _)| id).collect(), false);

        for (msg_id, _msg) in triggered_msg.iter() {
            self.pool_changes.push_activate(*msg_id);
        }

        // Query eliminated messages
        let mut eliminated_msg =
            self.fetch_msgs(eliminated_infos.iter().map(|(id, _)| id).collect(), true);

        eliminated_msg.extend(eliminated_new_messages.iter().filter_map(|(k, v)| match v {
            SetUpdateOrDelete::Set(v) => Some((*k, v.clone())),
            SetUpdateOrDelete::Update(_v) => None,
            SetUpdateOrDelete::Delete => None,
        }));
        eliminated_msg
    }

    fn fetch_msgs(
        &mut self,
        mut wanted_ids: Vec<&AsyncMessageId>,
        delete_existing: bool,
    ) -> Vec<(AsyncMessageId, AsyncMessage)> {
        let mut msgs = Vec::new();

        let mut current_changes = HashMap::new();
        for id in wanted_ids.iter() {
            current_changes.insert(*id, AsyncMessageUpdate::default());
        }

        let pool_changes_clone = self.pool_changes.clone();

        // First, look in speculative pool
        wanted_ids.retain(|&message_id| match pool_changes_clone.0.get(message_id) {
            Some(SetUpdateOrDelete::Set(msg)) => {
                if delete_existing {
                    self.pool_changes.push_delete(*message_id);
                }
                msgs.push((*message_id, msg.clone()));
                false
            }
            Some(SetUpdateOrDelete::Update(msg_update)) => {
                current_changes.entry(message_id).and_modify(|e| {
                    e.apply(msg_update.clone());
                });
                true
            }
            Some(SetUpdateOrDelete::Delete) => true,
            None => true,
        });

        // Then, search the active history
        wanted_ids.retain(|&message_id| {
            match self.active_history.read().fetch_message(
                message_id,
                current_changes.get(message_id).cloned().unwrap_or_default(),
            ) {
                Present(SetUpdateOrDelete::Set(mut msg)) => {
                    msg.apply(current_changes.get(message_id).cloned().unwrap_or_default());
                    if delete_existing {
                        self.pool_changes.push_delete(*message_id);
                    }
                    msgs.push((*message_id, msg));
                    return false;
                }
                Present(SetUpdateOrDelete::Update(msg_update)) => {
                    current_changes.entry(message_id).and_modify(|e| {
                        e.apply(msg_update.clone());
                    });
                    return true;
                }
                _ => {}
            }
            true
        });

        // Then, fetch all the remaining messages from the final state
        let fetched_msgs = self
            .final_state
            .read()
            .get_async_pool()
            .fetch_messages(wanted_ids);

        for (message_id, message) in fetched_msgs {
            if let Some(msg) = message {
                let mut msg = msg.clone();
                msg.apply(current_changes.get(message_id).cloned().unwrap_or_default());
                if delete_existing {
                    self.pool_changes.push_delete(*message_id);
                }
                msgs.push((*message_id, msg));
            }
        }

        msgs
    }

    /// Return true if a message (given its validity end) is expired
    /// Must be consistent with is_message_valid
    fn is_message_expired(slot: &Slot, message_validity_end: &Slot) -> bool {
        // Note: SecureShareOperation.get_validity_range(...) returns RangeInclusive
        //       (for operation validity) so apply the same rule for message validity
        *slot > *message_validity_end
    }

    /// Return true if a message (given its validity_start & validity end) is ready to execute
    /// Must be consistent with is_message_expired
    fn is_message_ready_to_execute(
        slot: &Slot,
        message_validity_start: &Slot,
        message_validity_end: &Slot,
    ) -> bool {
        // Note: SecureShareOperation.get_validity_range(...) returns RangeInclusive
        //       (for operation validity) so apply the same rule for message validity
        slot >= message_validity_start && slot <= message_validity_end
    }
}

/// Check in the ledger changes if a message trigger has been triggered
fn is_triggered(filter: &AsyncMessageTrigger, ledger_changes: &LedgerChanges) -> bool {
<<<<<<< HEAD
    ledger_changes.has_changes(&filter.address, filter.datastore_key.clone())
}

#[cfg(test)]
mod tests {
    use super::*;

    // Test if is_message_expired & is_message_ready_to_execute are consistent
    #[test]
    fn test_validity() {
        let slot1 = Slot::new(6, 0);
        let slot2 = Slot::new(9, 0);
        let slot_validity_start = Slot::new(4, 0);
        let slot_validity_end = Slot::new(8, 0);

        assert!(!SpeculativeAsyncPool::is_message_expired(
            &slot1,
            &slot_validity_end
        ));
        assert!(SpeculativeAsyncPool::is_message_ready_to_execute(
            &slot1,
            &slot_validity_start,
            &slot_validity_end
        ));

        assert!(!SpeculativeAsyncPool::is_message_expired(
            &slot_validity_start,
            &slot_validity_end
        ));
        assert!(SpeculativeAsyncPool::is_message_ready_to_execute(
            &slot_validity_start,
            &slot_validity_start,
            &slot_validity_end
        ));

        assert!(!SpeculativeAsyncPool::is_message_expired(
            &slot_validity_end,
            &slot_validity_end
        ));
        assert!(SpeculativeAsyncPool::is_message_ready_to_execute(
            &slot_validity_end,
            &slot_validity_start,
            &slot_validity_end
        ));

        assert!(SpeculativeAsyncPool::is_message_expired(
            &slot2,
            &slot_validity_end
        ));
        assert!(!SpeculativeAsyncPool::is_message_ready_to_execute(
            &slot2,
            &slot_validity_start,
            &slot_validity_end
        ));
    }
=======
    ledger_changes.has_writes(&filter.address, filter.datastore_key.clone())
>>>>>>> 07b093c2
}<|MERGE_RESOLUTION|>--- conflicted
+++ resolved
@@ -340,8 +340,7 @@
 
 /// Check in the ledger changes if a message trigger has been triggered
 fn is_triggered(filter: &AsyncMessageTrigger, ledger_changes: &LedgerChanges) -> bool {
-<<<<<<< HEAD
-    ledger_changes.has_changes(&filter.address, filter.datastore_key.clone())
+    ledger_changes.has_writes(&filter.address, filter.datastore_key.clone())
 }
 
 #[cfg(test)]
@@ -396,7 +395,4 @@
             &slot_validity_end
         ));
     }
-=======
-    ledger_changes.has_writes(&filter.address, filter.datastore_key.clone())
->>>>>>> 07b093c2
 }