use massa_async_pool::{AsyncMessage, AsyncMessageId, AsyncMessageUpdate};
use massa_execution_exports::ExecutionOutput;
use massa_ledger_exports::{LedgerEntry, LedgerEntryUpdate};
use massa_models::denunciation::DenunciationIndex;
use massa_models::prehash::{CapacityAllocator, PreHashMap, PreHashSet};
use massa_models::types::{Applicable, SetOrDelete, SetOrKeep, SetUpdateOrDelete};
use massa_models::{
    address::Address, amount::Amount, bytecode::Bytecode, operation::OperationId, slot::Slot,
};
use massa_pos_exports::DeferredCredits;
use std::collections::VecDeque;

#[derive(Default)]
/// History of the outputs of recently executed slots.
/// Slots should be consecutive, oldest at the beginning and latest at the back.
pub(crate) struct ActiveHistory(pub VecDeque<ExecutionOutput>);

/// Result of a lazy, active history search
pub enum HistorySearchResult<T> {
    Present(T),
    Absent,
    NoInfo,
}

/// Result of the search for a slot index in history
#[derive(Debug)]
pub enum SlotIndexPosition {
    /// out of bounds in the past
    Past,
    /// out of bounds in the future
    Future,
    /// found in history at a given index
    Found(usize),
    /// history is empty
    NoHistory,
}

impl ActiveHistory {
    /// Remove `slot` and the slots after it from history
    pub fn truncate_from(&mut self, slot: &Slot, thread_count: u8) {
        match self.get_slot_index(slot, thread_count) {
            SlotIndexPosition::Past => self.0.clear(),
            SlotIndexPosition::Found(index) => self.0.truncate(index),
            _ => {}
        }
    }

    /// Lazily query (from end to beginning) the active list of executed ops to check if an op was executed.
    ///
    /// Returns a `HistorySearchResult`.
    pub fn fetch_executed_op(&self, op_id: &OperationId) -> HistorySearchResult<()> {
        for history_element in self.0.iter().rev() {
            if history_element
                .state_changes
                .executed_ops_changes
                .contains_key(op_id)
            {
                return HistorySearchResult::Present(());
            }
        }
        HistorySearchResult::NoInfo
    }

    /// Lazily query (from end to beginning) a message based on its id
    ///
    /// Returns a `HistorySearchResult`.
    pub fn fetch_message(
        &self,
        message_id: &AsyncMessageId,
        mut current_updates: AsyncMessageUpdate,
    ) -> HistorySearchResult<SetUpdateOrDelete<AsyncMessage, AsyncMessageUpdate>> {
        for history_element in self.0.iter().rev() {
            match history_element
                .state_changes
                .async_pool_changes
                .0
                .get(message_id)
            {
                Some(SetUpdateOrDelete::Set(msg)) => {
                    let mut msg = msg.clone();
                    msg.apply(current_updates);
                    return HistorySearchResult::Present(SetUpdateOrDelete::Set(msg));
                }
                Some(SetUpdateOrDelete::Update(msg_update)) => {
                    let mut combined_message_update = msg_update.clone();
                    combined_message_update.apply(current_updates);
                    current_updates = combined_message_update;
                }
                Some(SetUpdateOrDelete::Delete) => return HistorySearchResult::Absent,
                _ => (),
            }
        }

        // Note:
        // Return Present here as we can have a message in the final state and only an update
        // in the active history. So in this case, we return the current updates
        HistorySearchResult::Present(SetUpdateOrDelete::Update(current_updates))
    }

    /// Lazily query (from end to beginning) the active list of executed denunciations.
    ///
    /// Returns a `HistorySearchResult`.
    pub fn fetch_executed_denunciation(
        &self,
        de_idx: &DenunciationIndex,
    ) -> HistorySearchResult<()> {
        for history_element in self.0.iter().rev() {
            if history_element
                .state_changes
                .executed_denunciations_changes
                .contains(de_idx)
            {
                return HistorySearchResult::Present(());
            }
        }
        HistorySearchResult::NoInfo
    }

    /// Lazily query (from end to beginning) the active balance of an address after a given index.
    ///
    /// Returns a `HistorySearchResult`.
    pub fn fetch_balance(&self, addr: &Address) -> HistorySearchResult<Amount> {
        for output in self.0.iter().rev() {
            match output.state_changes.ledger_changes.0.get(addr) {
                Some(SetUpdateOrDelete::Set(v)) => return HistorySearchResult::Present(v.balance),
                Some(SetUpdateOrDelete::Update(LedgerEntryUpdate {
                    balance: SetOrKeep::Set(v),
                    ..
                })) => return HistorySearchResult::Present(*v),
                Some(SetUpdateOrDelete::Delete) => return HistorySearchResult::Absent,
                _ => (),
            }
        }
        HistorySearchResult::NoInfo
    }

    /// Lazily query (from end to beginning) the active bytecode of an address after a given index.
    ///
    /// Returns a `HistorySearchResult`.
    pub fn fetch_bytecode(&self, addr: &Address) -> HistorySearchResult<Bytecode> {
        for output in self.0.iter().rev() {
            match output.state_changes.ledger_changes.0.get(addr) {
                Some(SetUpdateOrDelete::Set(v)) => {
                    return HistorySearchResult::Present(v.bytecode.clone())
                }
                Some(SetUpdateOrDelete::Update(LedgerEntryUpdate {
                    bytecode: SetOrKeep::Set(v),
                    ..
                })) => return HistorySearchResult::Present(v.clone()),
                Some(SetUpdateOrDelete::Delete) => return HistorySearchResult::Absent,
                _ => (),
            }
        }
        HistorySearchResult::NoInfo
    }

    /// Lazily query (from end to beginning) the active datastore entry of an address after a given index.
    ///
    /// Returns a `HistorySearchResult`.
    pub fn fetch_active_history_data_entry(
        &self,
        addr: &Address,
        key: &[u8],
    ) -> HistorySearchResult<Vec<u8>> {
        for output in self.0.iter().rev() {
            match output.state_changes.ledger_changes.0.get(addr) {
                Some(SetUpdateOrDelete::Set(LedgerEntry { datastore, .. })) => {
                    match datastore.get(key) {
                        Some(value) => return HistorySearchResult::Present(value.to_vec()),
                        None => return HistorySearchResult::Absent,
                    }
                }
                Some(SetUpdateOrDelete::Update(LedgerEntryUpdate { datastore, .. })) => {
                    match datastore.get(key) {
                        Some(SetOrDelete::Set(value)) => {
                            return HistorySearchResult::Present(value.to_vec())
                        }
                        Some(SetOrDelete::Delete) => return HistorySearchResult::Absent,
                        None => (),
                    }
                }
                Some(SetUpdateOrDelete::Delete) => return HistorySearchResult::Absent,
                None => (),
            }
        }
        HistorySearchResult::NoInfo
    }

    /// Starting from the newest element in history, return the first existing roll change of `addr`.
    ///
    /// # Arguments
    /// * `addr`: address to fetch the rolls from
    pub fn fetch_roll_count(&self, addr: &Address) -> Option<u64> {
        self.0.iter().rev().find_map(|output| {
            output
                .state_changes
                .pos_changes
                .roll_changes
                .get(addr)
                .cloned()
        })
    }

    /// Gets all the deferred credits that will be credited until a given slot (included)
    pub fn get_all_deferred_credits_until(&self, slot: &Slot) -> DeferredCredits {
        self.0.iter().fold(DeferredCredits::new(), |mut acc, e| {
            acc.extend(
                e.state_changes
                    .pos_changes
                    .deferred_credits
                    .get_slot_range(..=slot),
            );
            acc
        })
    }

    /// Gets the deferred credits for a given address that will be credited at a given slot
    pub(crate) fn get_address_deferred_credit_for(
        &self,
        addr: &Address,
        slot: &Slot,
    ) -> Option<Amount> {
        for hist_item in self.0.iter().rev() {
            if let Some(v) = hist_item
                .state_changes
                .pos_changes
                .deferred_credits
                .get_address_credits_for_slot(addr, slot)
            {
                return Some(v);
            }
        }
        None
    }

    /// Gets the execution trail hash
    pub fn get_execution_trail_hash(&self) -> HistorySearchResult<massa_hash::Hash> {
        for history_element in self.0.iter().rev() {
            if let SetOrKeep::Set(hash) = history_element.state_changes.execution_trail_hash_change
            {
                return HistorySearchResult::Present(hash);
            }
        }
        HistorySearchResult::NoInfo
    }

    /// Gets the index of a slot in history
    pub fn get_slot_index(&self, slot: &Slot, thread_count: u8) -> SlotIndexPosition {
        let first_slot = match self.0.front() {
            Some(itm) => &itm.slot,
            None => return SlotIndexPosition::NoHistory,
        };
        if slot < first_slot {
            return SlotIndexPosition::Past; // too old
        }
        let index: usize = match slot.slots_since(first_slot, thread_count) {
            Err(_) => return SlotIndexPosition::Past, // overflow
            Ok(d) => {
                match d.try_into() {
                    Ok(d) => d,
                    Err(_) => return SlotIndexPosition::Future, // usize overflow
                }
            }
        };
        if index >= self.0.len() {
            // in the future
            return SlotIndexPosition::Future;
        }
        SlotIndexPosition::Found(index)
    }

    /// Find the history range of a cycle
    ///
    /// # Return value
    ///
    /// Tuple with the following elements:
    /// * a range of indices
    /// * a boolean indicating that the cycle overflows before the beginning of history
    /// * a boolean indicating that the cycle overflows after the end of history
    pub fn find_cycle_indices(
        &self,
        cycle: u64,
        periods_per_cycle: u64,
        thread_count: u8,
    ) -> (std::ops::Range<usize>, bool, bool) {
        // Get first and last slots indices of cycle in history. We consider overflows as "Future"
        let first_index = Slot::new_first_of_cycle(cycle, periods_per_cycle).map_or_else(
            |_e| SlotIndexPosition::Future,
            |s| self.get_slot_index(&s, thread_count),
        );
        let last_index = Slot::new_last_of_cycle(cycle, periods_per_cycle, thread_count)
            .map_or_else(
                |_e| SlotIndexPosition::Future,
                |s| self.get_slot_index(&s, thread_count),
            );

        match (first_index, last_index) {
            // history is empty
            (SlotIndexPosition::NoHistory, _) => (0..0, true, true),
            (_, SlotIndexPosition::NoHistory) => (0..0, true, true),

            // cycle starts in the future
            (SlotIndexPosition::Future, _) => (0..0, false, true),

            // cycle ends before history starts
            (_, SlotIndexPosition::Past) => (0..0, true, false),

            // the history is strictly included within the cycle
            (SlotIndexPosition::Past, SlotIndexPosition::Future) => (0..self.0.len(), true, true),

            // cycle begins before and ends during history
            (SlotIndexPosition::Past, SlotIndexPosition::Found(idx)) => {
                (0..idx.saturating_add(1), true, false)
            }

            // cycle starts during the history and ends after the end of history
            (SlotIndexPosition::Found(idx), SlotIndexPosition::Future) => {
                (idx..self.0.len(), false, true)
            }

            // cycle starts and ends during active history
            (SlotIndexPosition::Found(idx1), SlotIndexPosition::Found(idx2)) => {
                (idx1..idx2.saturating_add(1), false, false)
            }
        }
    }

    /// Get the execution statuses of a set of operations.
    /// Returns a list where each element is None if no execution was found for that op,
    /// or a boolean indicating whether the execution was successful (true) or had an error (false).
    pub fn get_ops_exec_status(&self, batch: &[OperationId]) -> Vec<Option<bool>> {
        let mut to_find: PreHashSet<OperationId> = batch.iter().copied().collect();
        let mut found = PreHashMap::with_capacity(to_find.len());
        for hist_item in self.0.iter().rev() {
            to_find.retain(|op_id| {
                if let Some((success, _expiry_slot)) =
                    hist_item.state_changes.executed_ops_changes.get(op_id)
                {
                    found.insert(*op_id, *success);
                    false
                } else {
                    true
                }
            });
            if to_find.is_empty() {
                break;
            }
        }
        batch
            .iter()
            .map(|op_id| found.get(op_id).copied())
            .collect()
    }
}

#[cfg(test)]
mod test {
    // std
    use std::cmp::Reverse;
    use std::collections::BTreeMap;
    use std::fmt::Formatter;
    use std::str::FromStr;
    // third-party
    use assert_matches::assert_matches;
    use num::rational::Ratio;
    // internal
    use super::*;
    use massa_async_pool::AsyncPoolChanges;
    use massa_final_state::StateChanges;

    impl<T: std::fmt::Debug> std::fmt::Debug for HistorySearchResult<T> {
        fn fmt(&self, f: &mut Formatter<'_>) -> std::fmt::Result {
            match self {
                HistorySearchResult::Present(obj) => write!(f, "{:?}", obj),
                HistorySearchResult::Absent => write!(f, "Absent"),
                HistorySearchResult::NoInfo => write!(f, "NoInfo"),
            }
        }
    }

    #[test]
    fn test_fetch_message() {
        // Unit testing ActiveHistory.fetch_msg

        // Setup some addresses

        let addr_sender =
            Address::from_str("AU12fZLkHnLED3okr8Lduyty7dz9ZKkd24xMCc2JJWPcdmfn2eUEx").unwrap();
        let addr_dest =
            Address::from_str("AS12fZLkHnLED3okr8Lduyty7dz9ZKkd24xMCc2JJWPcdmfn2eUEx").unwrap();

        // Create 3 async messages (+ 3 message id's)

        let rev: Reverse<Ratio<u64>> = Default::default();
        let message_id: AsyncMessageId = (rev, Slot::new(1, 0), 1u64);
        let emission_slot_2 = Slot::new(1, 0);
        let emission_index_2 = 2;
        let message_id_2: AsyncMessageId = (rev, emission_slot_2, emission_index_2);
        let msg_2 = AsyncMessage::new(
            emission_slot_2,
            emission_index_2,
            addr_sender,
            addr_dest,
            "send_fee_to".to_string(), // SC function name
            0,
            Default::default(),
            Default::default(),
            Slot::new(3, 0),
            Slot::new(4, 0),
            vec![],
            None,
            None,
        );

        let emission_slot_3 = Slot::new(2, 0);
        let emission_index_3 = 3;
        let message_id_3: AsyncMessageId = (rev, emission_slot_3, emission_index_3);
        let msg_3 = AsyncMessage::new(
            emission_slot_3,
            emission_index_3,
            addr_sender,
            addr_dest,
            "send_max_fee_to".to_string(), // SC function name
            0,
            Default::default(),
            Default::default(),
            Slot::new(4, 0),
            Slot::new(5, 0),
            vec![],
            None,
            None,
        );

        let msg_3_function_new_2 = "send_max_fee_to_v2".to_string();
        let msg_3_coins_new = Amount::from_raw(1000);
        let msg_update_3_2 = AsyncMessageUpdate {
            coins: SetOrKeep::Set(msg_3_coins_new),
            function: SetOrKeep::Set(msg_3_function_new_2.clone()),
            ..Default::default()
        };

        let emission_slot_3_2 = Slot::new(2, 2);
        let emission_index_3_2 = 4;
        let message_id_3_2: AsyncMessageId = (rev, emission_slot_3_2, emission_index_3_2);

        // Put them in 2 async pool changes

        let async_pool_changes_1 = AsyncPoolChanges(BTreeMap::from([
            (message_id, SetUpdateOrDelete::Delete),
            (message_id_2, SetUpdateOrDelete::Set(msg_2.clone())),
            (message_id_3, SetUpdateOrDelete::Set(msg_3.clone())),
        ]));
        let async_pool_changes_2 = AsyncPoolChanges(BTreeMap::from([(
            message_id_3,
            SetUpdateOrDelete::Update(msg_update_3_2.clone()),
        )]));

        // Then put into 2 state changes

        let state_changes_1 = StateChanges {
            async_pool_changes: async_pool_changes_1,
<<<<<<< HEAD
            deferred_call_changes: Default::default(),
            pos_changes: Default::default(),
            executed_ops_changes: Default::default(),
            executed_denunciations_changes: Default::default(),
            execution_trail_hash_change: Default::default(),
=======
            ..Default::default()
>>>>>>> 597f4872
        };
        let state_changes_2 = StateChanges {
            async_pool_changes: async_pool_changes_2,
<<<<<<< HEAD
            deferred_call_changes: Default::default(),
            pos_changes: Default::default(),
            executed_ops_changes: Default::default(),
            executed_denunciations_changes: Default::default(),
            execution_trail_hash_change: Default::default(),
=======
            ..Default::default()
>>>>>>> 597f4872
        };

        let exec_output_1 = ExecutionOutput {
            slot: Slot::new(1, 0),
            block_info: None,
            state_changes: state_changes_1.clone(),
            events: Default::default(),
            #[cfg(feature = "execution-trace")]
            slot_trace: None,
            #[cfg(feature = "dump-block")]
            storage: None,
            deferred_credits_execution: vec![],
            cancel_async_message_execution: vec![],
            auto_sell_execution: vec![],
        };
        let exec_output_2 = ExecutionOutput {
            slot: Slot::new(1, 1),
            block_info: None,
            state_changes: state_changes_2.clone(),
            events: Default::default(),
            #[cfg(feature = "execution-trace")]
            slot_trace: None,
            #[cfg(feature = "dump-block")]
            storage: None,
            deferred_credits_execution: vec![],
            cancel_async_message_execution: vec![],
            auto_sell_execution: vec![],
        };

        let active_history = ActiveHistory(VecDeque::from([exec_output_1, exec_output_2]));

        // Test fetch_message with message_id (expect HistorySearchResult::Absent)
        {
            let current_updates = AsyncMessageUpdate::default();
            let fetched = active_history.fetch_message(&message_id, current_updates);
            assert_matches!(fetched, HistorySearchResult::Absent);
        }

        // Test fetch_message with message_id_2 (expect HistorySearchResult::Set)
        {
            let current_updates = AsyncMessageUpdate::default();
            let fetched = active_history.fetch_message(&message_id_2, current_updates);

            if let HistorySearchResult::Present(SetUpdateOrDelete::Set(msg)) = fetched {
                assert_eq!(msg, msg_2);
            } else {
                panic!(
                    "Expected a HistorySearchRestul::Set(...) and not: {:?}",
                    fetched
                )
            }
        }

        {
            // Test fetch_message with message_id_2 (expect HistorySearchResult::Set) + current_updates
            // (which modifies validity_end)

            let validity_end_new = Slot::new(5, 0);
            let current_updates = AsyncMessageUpdate {
                validity_end: SetOrKeep::Set(validity_end_new),
                ..Default::default()
            };
            let fetched = active_history.fetch_message(&message_id_2, current_updates);

            if let HistorySearchResult::Present(SetUpdateOrDelete::Set(msg)) = fetched {
                assert_ne!(msg, msg_2);
                assert_eq!(msg.validity_end, Slot::new(5, 0));
            } else {
                panic!(
                    "Expected a HistorySearchRestul::Set(...) and not: {:?}",
                    fetched
                )
            }
        }

        // Test fetch_message with message_id_3 (expect HistorySearchResult::Present)
        {
            let current_updates = AsyncMessageUpdate::default();
            let fetched = active_history.fetch_message(&message_id_3, current_updates);

            if let HistorySearchResult::Present(SetUpdateOrDelete::Set(msg)) = fetched {
                // Check the updates were applied correctly
                assert_eq!(msg.coins, msg_3_coins_new);
                // function should == "send_max_fee_to_v2" (latest value) and not "send_max_fee_to"
                assert_eq!(msg.function, msg_3_function_new_2);
            } else {
                panic!(
                    "Expected a HistorySearchResult::Set(...) and not: {:?}",
                    fetched
                );
            }
        }

        // Test fetch_message with message_id_3_2 (expect HistorySearchResult::Update)
        // Expect updates to be empty (or default) here
        {
            let current_updates = AsyncMessageUpdate::default();
            let fetched = active_history.fetch_message(&message_id_3_2, current_updates);
            if let HistorySearchResult::Present(SetUpdateOrDelete::Update(updates)) = fetched {
                assert_eq!(updates, AsyncMessageUpdate::default());
            } else {
                panic!(
                    "Expected a HistorySearchResult::Present(...) and not: {:?}",
                    fetched
                );
            }
        }
    }
}<|MERGE_RESOLUTION|>--- conflicted
+++ resolved
@@ -459,27 +459,11 @@
 
         let state_changes_1 = StateChanges {
             async_pool_changes: async_pool_changes_1,
-<<<<<<< HEAD
-            deferred_call_changes: Default::default(),
-            pos_changes: Default::default(),
-            executed_ops_changes: Default::default(),
-            executed_denunciations_changes: Default::default(),
-            execution_trail_hash_change: Default::default(),
-=======
             ..Default::default()
->>>>>>> 597f4872
         };
         let state_changes_2 = StateChanges {
             async_pool_changes: async_pool_changes_2,
-<<<<<<< HEAD
-            deferred_call_changes: Default::default(),
-            pos_changes: Default::default(),
-            executed_ops_changes: Default::default(),
-            executed_denunciations_changes: Default::default(),
-            execution_trail_hash_change: Default::default(),
-=======
             ..Default::default()
->>>>>>> 597f4872
         };
 
         let exec_output_1 = ExecutionOutput {
