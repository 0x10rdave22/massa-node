--- conflicted
+++ resolved
@@ -106,59 +106,7 @@
         })
     }
 
-<<<<<<< HEAD
     /// Transfers coins from one address to another.
-=======
-    /// Transfers sequential coins from one address to another.
-    /// No changes are retained in case of failure.
-    /// The spending address, if defined, must exist.
-    ///
-    /// # Parameters:
-    /// * `from_addr`: optional spending address (use None for pure coin creation)
-    /// * `to_addr`: optional crediting address (use None for pure coin destruction)
-    /// * `amount`: amount of coins to transfer
-    pub fn transfer_sequential_coins(
-        &mut self,
-        from_addr: Option<Address>,
-        to_addr: Option<Address>,
-        amount: Amount,
-    ) -> Result<(), ExecutionError> {
-        // init empty ledger changes
-        let mut changes = LedgerChanges::default();
-
-        // simulate spending coins from sender address (if any)
-        if let Some(from_addr) = from_addr {
-            let new_balance = self
-                .get_sequential_balance(&from_addr)
-                .unwrap_or_default()
-                .checked_sub(amount)
-                .ok_or_else(|| {
-                    ExecutionError::RuntimeError("insufficient from_addr balance".into())
-                })?;
-            changes.set_sequential_balance(from_addr, new_balance);
-        }
-
-        // simulate crediting coins to destination address (if any)
-        // note that to_addr can be the same as from_addr
-        if let Some(to_addr) = to_addr {
-            let new_balance = changes
-                .get_sequential_balance_or_else(&to_addr, || self.get_sequential_balance(&to_addr))
-                .unwrap_or_default()
-                .checked_add(amount)
-                .ok_or_else(|| {
-                    ExecutionError::RuntimeError("overflow in to_addr balance".into())
-                })?;
-            changes.set_sequential_balance(to_addr, new_balance);
-        }
-
-        // apply the simulated changes to the speculative ledger
-        self.added_changes.apply(changes);
-
-        Ok(())
-    }
-
-    /// Transfers parallel coins from one address to another.
->>>>>>> cf4d2507
     /// No changes are retained in case of failure.
     /// The spending address, if defined, must exist.
     ///
@@ -178,13 +126,8 @@
         // simulate spending coins from sender address (if any)
         if let Some(from_addr) = from_addr {
             let new_balance = self
-<<<<<<< HEAD
                 .get_balance(&from_addr)
-                .ok_or_else(|| ExecutionError::RuntimeError("source address not found".into()))?
-=======
-                .get_parallel_balance(&from_addr)
                 .unwrap_or_default()
->>>>>>> cf4d2507
                 .checked_sub(amount)
                 .ok_or_else(|| {
                     ExecutionError::RuntimeError("insufficient from_addr balance".into())
