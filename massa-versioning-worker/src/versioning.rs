--- conflicted
+++ resolved
@@ -10,14 +10,10 @@
 use thiserror::Error;
 use tracing::warn;
 
-<<<<<<< HEAD
-use massa_models::{amount::Amount, config::constants::VERSIONING_THRESHOLD_TRANSITION_ACCEPTED};
-=======
 use massa_models::error::ModelsError;
 use massa_models::slot::Slot;
 use massa_models::timeslots::get_block_slot_timestamp;
-use massa_models::{amount::Amount, config::VERSIONING_THRESHOLD_TRANSITION_ACCEPTED};
->>>>>>> 2be7e967
+use massa_models::{amount::Amount, config::constants::VERSIONING_THRESHOLD_TRANSITION_ACCEPTED};
 use massa_time::MassaTime;
 
 /// Versioning component enum
@@ -37,15 +33,15 @@
 #[derive(Clone, Debug)]
 pub struct MipInfo {
     /// MIP name or descriptive name
-    pub(crate) name: String,
+    pub name: String,
     /// Network (or global) version (to be included in block header)
-    pub(crate) version: u32,
+    pub version: u32,
     /// Components concerned by this versioning (e.g. a new Block version), and the associated component_version
     pub(crate) components: HashMap<MipComponent, u32>,
     /// a timestamp at which the version gains its meaning (e.g. announced in block header)
-    pub(crate) start: MassaTime,
+    pub start: MassaTime,
     /// a timestamp at the which the deployment is considered failed
-    pub(crate) timeout: MassaTime,
+    pub timeout: MassaTime,
     /// Once deployment has been locked, wait for this duration before deployment is considered active
     pub(crate) activation_delay: MassaTime,
 }
@@ -128,7 +124,7 @@
 #[allow(missing_docs)]
 #[derive(IntoPrimitive, Debug, Clone, Eq, PartialEq, TryFromPrimitive, PartialOrd, Ord)]
 #[repr(u32)]
-pub(crate) enum ComponentStateTypeId {
+pub enum ComponentStateTypeId {
     Error = 0,
     Defined = 1,
     Started = 2,
@@ -365,7 +361,7 @@
 
     /// Query state at given timestamp
     /// TODO: add doc for start & timeout parameter? why do we need them?
-    pub(crate) fn state_at(
+    pub fn state_at(
         &self,
         ts: MassaTime,
         start: MassaTime,
@@ -456,7 +452,7 @@
 /// Error returned by MipStateHistory::state_at
 #[allow(missing_docs)]
 #[derive(Error, Debug, PartialEq)]
-pub(crate) enum StateAtError {
+pub enum StateAtError {
     #[error("Initial state ({0:?}) only defined after timestamp: {1}")]
     BeforeInitialState(ComponentStateTypeId, MassaTime),
     #[error("Empty history, should never happen")]
@@ -968,16 +964,10 @@
 
     use crate::test_helpers::versioning_helpers::advance_state_until;
 
-<<<<<<< HEAD
     use massa_models::config::constants::{
-        MIP_STORE_STATS_BLOCK_CONSIDERED, MIP_STORE_STATS_COUNTERS_MAX,
-    };
-=======
-    use massa_models::config::{
         MIP_STORE_STATS_BLOCK_CONSIDERED, MIP_STORE_STATS_COUNTERS_MAX, T0, THREAD_COUNT,
     };
     use massa_models::timeslots::get_closest_slot_to_timestamp;
->>>>>>> 2be7e967
 
     // Only for unit tests
     impl PartialEq<ComponentState> for MipState {
