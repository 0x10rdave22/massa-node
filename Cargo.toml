--- conflicted
+++ resolved
@@ -1,27 +1,10 @@
 [workspace]
 members = [
-<<<<<<< HEAD
-    "api",
-    "bootstrap",
-    "network",
-    "consensus",
-    "massa_hash",
-    "execution",
-    "logging",
-    "massa-node",
-    "models",
-    "pool",
-    "massa-client",
-    "protocol-worker",
-    "protocol-exports",
-    "signature",
-    "time",
-    "wallet",
-=======
   "massa-api",
   "massa-bootstrap",
   "massa-client",
   "massa-consensus",
+  "massa-execution",
   "massa-hash",
   "massa-logging",
   "massa-models",
@@ -33,5 +16,4 @@
   "massa-signature",
   "massa-time",
   "massa-wallet",
->>>>>>> d3dd3945
 ]