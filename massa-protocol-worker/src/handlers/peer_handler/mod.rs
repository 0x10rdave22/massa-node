use std::cmp::Reverse;
use std::net::IpAddr;
use std::{collections::HashMap, net::SocketAddr, thread::JoinHandle, time::Duration};

use crossbeam::channel::tick;
use crossbeam::{
    channel::{Receiver, Sender},
    select,
};
use massa_models::version::{VersionDeserializer, VersionSerializer};
use massa_protocol_exports::{BootstrapPeers, ProtocolConfig};
use massa_serialization::{DeserializeError, Deserializer, Serializer};
use peernet::types::PUBLIC_KEY_SIZE_BYTES;
use rand::{rngs::StdRng, RngCore, SeedableRng};

use peernet::messages::MessagesSerializer;
use peernet::{
    error::{PeerNetError, PeerNetResult},
    messages::MessagesHandler as PeerNetMessagesHandler,
    peer::InitConnectionHandler,
    peer_id::PeerId,
    transports::{endpoint::Endpoint, TransportType},
    types::Hash,
    types::{KeyPair, Signature},
};
use tracing::log::{debug, error, info, warn};

use crate::handlers::peer_handler::models::PeerState;
use crate::messages::MessagesHandler;
use crate::wrap_network::ActiveConnectionsTrait;

use self::models::PeerInfo;
use self::{
    models::{
        InitialPeers, PeerManagementChannel, PeerManagementCmd, PeerMessageTuple, SharedPeerDB,
    },
    tester::Tester,
};

use self::{
    announcement::{
        Announcement, AnnouncementDeserializer, AnnouncementDeserializerArgs,
        AnnouncementSerializer,
    },
    messages::{PeerManagementMessageDeserializer, PeerManagementMessageDeserializerArgs},
};

/// This file contains the definition of the peer management handler
/// This handler is here to check that announcements we receive are valid and
/// that all the endpoints we received are active.
mod announcement;
mod messages;
pub(crate)  mod models;
mod tester;

pub(crate) use messages::{PeerManagementMessage, PeerManagementMessageSerializer};

pub(crate)  struct PeerManagementHandler {
    pub(crate)  peer_db: SharedPeerDB,
    pub(crate)  thread_join: Option<JoinHandle<()>>,
    pub(crate)  sender: PeerManagementChannel,
    testers: Vec<Tester>,
}

impl PeerManagementHandler {
    #[allow(clippy::too_many_arguments)]
    pub(crate)  fn new(
        initial_peers: InitialPeers,
        peer_id: PeerId,
        peer_db: SharedPeerDB,
        (sender_msg, receiver_msg): (Sender<PeerMessageTuple>, Receiver<PeerMessageTuple>),
        (sender_cmd, receiver_cmd): (Sender<PeerManagementCmd>, Receiver<PeerManagementCmd>),
        messages_handler: MessagesHandler,
        mut active_connections: Box<dyn ActiveConnectionsTrait>,
        target_out_connections: HashMap<String, (Vec<IpAddr>, usize)>,
        default_target_out_connections: usize,
        config: &ProtocolConfig,
    ) -> Self {
        let message_serializer = PeerManagementMessageSerializer::new();

        let (test_sender, testers) = Tester::run(
            config,
            active_connections.clone(),
            peer_db.clone(),
            messages_handler,
            target_out_connections,
            default_target_out_connections,
        );

        let thread_join = std::thread::Builder::new()
        .name("protocol-peer-handler".to_string())
        .spawn({
            let peer_db = peer_db.clone();
            let ticker = tick(Duration::from_secs(10));
            let config = config.clone();
            let message_serializer = crate::messages::MessagesSerializer::new()
                .with_peer_management_message_serializer(PeerManagementMessageSerializer::new());
            let mut message_deserializer =
                PeerManagementMessageDeserializer::new(PeerManagementMessageDeserializerArgs {
                    max_peers_per_announcement: config.max_size_peers_announcement,
                    max_listeners_per_peer: config.max_size_listeners_per_peer,
                });
            move || {
                loop {
                    select! {
                        recv(ticker) -> _ => {
                            let peers_to_send = peer_db.read().get_rand_peers_to_send(100);
                            if peers_to_send.is_empty() {
                                continue;
                            }

                            let msg = PeerManagementMessage::ListPeers(peers_to_send);

                            for peer_id in &active_connections.get_peer_ids_connected() {
                                if let Err(e) = active_connections
                                    .send_to_peer(peer_id, &message_serializer, msg.clone().into(), false) {
                                    error!("error sending ListPeers message to peer: {:?}", e);
                               }
                            }
                        }
                        recv(receiver_cmd) -> cmd => {
                            // internal command
                           match cmd {
                             Ok(PeerManagementCmd::Ban(peer_ids)) => {
                                // remove running handshake ?
                                for peer_id in peer_ids {
                                    active_connections.shutdown_connection(&peer_id);

                                    // update peer_db
                                    peer_db.write().ban_peer(&peer_id);
                                }
                            },
                             Ok(PeerManagementCmd::Unban(peer_ids)) => {
                                for peer_id in peer_ids {
                                    peer_db.write().unban_peer(&peer_id);
                                }
                            },
                             Ok(PeerManagementCmd::GetBootstrapPeers { responder }) => {
                                let mut peers = peer_db.read().get_rand_peers_to_send(100);
                                // Add myself
                                if let Some(routable_ip) = config.routable_ip {
                                    let listeners = config.listeners.iter().map(|(addr, ty)| {
                                        (SocketAddr::new(routable_ip, addr.port()), *ty)
                                    }).collect();
                                    peers.push((peer_id.clone(), listeners));
                                }
                                if let Err(err) = responder.send(BootstrapPeers(peers)) {
                                    warn!("error sending bootstrap peers: {:?}", err);
                                }
                             },
                             Ok(PeerManagementCmd::Stop) => {
                                return;
                             },
                            Err(e) => {
                                error!("error receiving command: {:?}", e);
                            }
                           }
                        },
                        recv(receiver_msg) -> msg => {
                            let (peer_id, message_id, message) = match msg {
                                Ok((peer_id, message_id, message)) => (peer_id, message_id, message),
                                Err(_) => {
                                    return;
                                }
                            };
                            // check if peer is banned
                            if let Some(peer) = peer_db.read().peers.get(&peer_id) {
                                if peer.state == PeerState::Banned {
                                    warn!("Banned peer sent us a message: {:?}", peer_id);
                                    continue;
                                }
                            }
                            message_deserializer.set_message(message_id);
                            let (rest, message) = match message_deserializer
                                .deserialize::<DeserializeError>(&message) {
                                Ok((rest, message)) => (rest, message),
                                Err(e) => {
                                    warn!("error when deserializing message: {:?}", e);
                                    continue;
                                }
                            };
                            if !rest.is_empty() {
                                warn!("message not fully deserialized");
                                continue;
                            }
                            match message {
                                PeerManagementMessage::NewPeerConnected((peer_id, listeners)) => {
                                    debug!("Received peer message: NewPeerConnected from {}", peer_id);
                                    if let Err(e) = test_sender.send((peer_id, listeners)) {
                                        error!("error when sending msg to peer tester : {}", e);
                                    }
                                }
                                PeerManagementMessage::ListPeers(peers) => {
                                    debug!("Received peer message: List peers from {}", peer_id);
                                    for (peer_id, listeners) in peers.into_iter() {
                                        if let Err(e) = test_sender.send((peer_id, listeners)) {
                                            error!("error when sending msg to peer tester : {}", e);
                                        }
                                    }
                                }
                            }
                        }
                    }
                }
            }
        }).expect("OS failed to start peer management thread");

        for (peer_id, listeners) in &initial_peers {
            let mut message = Vec::new();
            message_serializer
                .serialize(
                    &PeerManagementMessage::NewPeerConnected((peer_id.clone(), listeners.clone())),
                    &mut message,
                )
                .unwrap();
            sender_msg.send((peer_id.clone(), 0, message)).unwrap();
        }

        Self {
            peer_db,
            thread_join: Some(thread_join),
            sender: PeerManagementChannel {
                msg_sender: sender_msg,
                command_sender: sender_cmd,
            },
            testers,
        }
    }

    pub(crate)  fn stop(&mut self) {
        self.sender
            .command_sender
            .send(PeerManagementCmd::Stop)
            .unwrap();

        // waiting for all threads to finish
        self.testers.iter_mut().for_each(|tester| {
            if let Some(join_handle) = tester.handler.take() {
                join_handle.join().expect("Failed to join tester thread");
            }
        });
    }
}

#[derive(Clone)]
<<<<<<< HEAD
pub(crate)  struct MassaHandshake {
    pub(crate)  announcement_serializer: AnnouncementSerializer,
    pub(crate)  announcement_deserializer: AnnouncementDeserializer,
    pub(crate)  config: ProtocolConfig,
    pub(crate)  peer_db: SharedPeerDB,
=======
pub struct MassaHandshake {
    pub announcement_serializer: AnnouncementSerializer,
    pub announcement_deserializer: AnnouncementDeserializer,
    pub version_serializer: VersionSerializer,
    pub version_deserializer: VersionDeserializer,
    pub config: ProtocolConfig,
    pub peer_db: SharedPeerDB,
>>>>>>> 36460ede
    peer_mngt_msg_serializer: crate::messages::MessagesSerializer,
    message_handlers: MessagesHandler,
}

impl MassaHandshake {
    pub(crate)  fn new(
        peer_db: SharedPeerDB,
        config: ProtocolConfig,
        message_handlers: MessagesHandler,
    ) -> Self {
        Self {
            peer_db,
            announcement_serializer: AnnouncementSerializer::new(),
            announcement_deserializer: AnnouncementDeserializer::new(
                AnnouncementDeserializerArgs {
                    max_listeners: config.max_size_listeners_per_peer,
                },
            ),
            version_serializer: VersionSerializer::new(),
            version_deserializer: VersionDeserializer::new(),
            config,
            peer_mngt_msg_serializer: crate::messages::MessagesSerializer::new()
                .with_peer_management_message_serializer(PeerManagementMessageSerializer::new()),
            message_handlers,
        }
    }
}

impl InitConnectionHandler for MassaHandshake {
    fn perform_handshake<MassaMessagesHandler: PeerNetMessagesHandler>(
        &mut self,
        keypair: &KeyPair,
        endpoint: &mut Endpoint,
        listeners: &HashMap<SocketAddr, TransportType>,
        messages_handler: MassaMessagesHandler,
    ) -> PeerNetResult<PeerId> {
        let mut bytes = PeerId::from_public_key(keypair.get_public_key()).to_bytes();
        self.version_serializer
            .serialize(&self.config.version, &mut bytes)
            .map_err(|err| {
                PeerNetError::HandshakeError.error(
                    "Massa Handshake",
                    Some(format!("Failed to serialize version: {}", err)),
                )
            })?;
        bytes.push(0);
        let listeners_announcement =
            Announcement::new(listeners.clone(), self.config.routable_ip, keypair).unwrap();
        self.announcement_serializer
            .serialize(&listeners_announcement, &mut bytes)
            .map_err(|err| {
                PeerNetError::HandshakeError.error(
                    "Massa Handshake",
                    Some(format!("Failed to serialize announcement: {}", err)),
                )
            })?;
        endpoint.send(&bytes)?;
        let received = endpoint.receive()?;
        if received.len() < 32 {
            return Err(PeerNetError::HandshakeError.error(
                "Massa Handshake",
                Some(format!("Received too short message len:{}", received.len())),
            ));
        }
        let mut offset = 0;
        let peer_id =
            PeerId::from_bytes(&received[offset..offset + 32].try_into().map_err(|_| {
                PeerNetError::HandshakeError.error(
                    "Massa Handshake",
                    Some("Failed to deserialize PeerId".to_string()),
                )
            })?)?;
        offset += PUBLIC_KEY_SIZE_BYTES;
        {
            let peer_db_read = self.peer_db.read();
            if let Some(info) = peer_db_read.peers.get(&peer_id) {
                if info.state == PeerState::Banned {
                    debug!("Banned peer tried to connect: {:?}", peer_id);
                }
            }
        }

        let res = {
            {
                let mut peer_db_write = self.peer_db.write();
                peer_db_write
                    .peers
                    .entry(peer_id.clone())
                    .and_modify(|info| {
                        info.state = PeerState::InHandshake;
                    });
            }

            let (received, version) = self
                .version_deserializer
                .deserialize::<DeserializeError>(&received[offset..])
                .map_err(|err| {
                    PeerNetError::HandshakeError.error(
                        "Massa Handshake",
                        Some(format!("Failed to deserialize version: {}", err)),
                    )
                })?;
            if !self.config.version.is_compatible(&version) {
                return Err(PeerNetError::HandshakeError.error(
                    "Massa Handshake",
                    Some(format!("Received version incompatible: {}", version)),
                ));
            }
            offset = 0;
            let id = received.get(offset).ok_or(
                PeerNetError::HandshakeError
                    .error("Massa Handshake", Some("Failed to get id".to_string())),
            )?;
            offset += 1;
            match id {
                0 => {
                    let (_, announcement) = self
                        .announcement_deserializer
                        .deserialize::<DeserializeError>(&received[offset..])
                        .map_err(|err| {
                            PeerNetError::HandshakeError.error(
                                "Massa Handshake",
                                Some(format!("Failed to deserialize announcement: {}", err)),
                            )
                        })?;
                    if peer_id
                        .verify_signature(&announcement.hash, &announcement.signature)
                        .is_err()
                    {
                        return Err(PeerNetError::HandshakeError
                            .error("Massa Handshake", Some("Invalid signature".to_string())));
                    }
                    let message = PeerManagementMessage::NewPeerConnected((
                        peer_id.clone(),
                        announcement.clone().listeners,
                    ));
                    let mut bytes = Vec::new();
                    let peer_management_message_serializer = PeerManagementMessageSerializer::new();
                    peer_management_message_serializer
                        .serialize(&message, &mut bytes)
                        .map_err(|err| {
                            PeerNetError::HandshakeError.error(
                                "Massa Handshake",
                                Some(format!("Failed to serialize announcement: {}", err)),
                            )
                        })?;
                    messages_handler.handle(7, &bytes, &peer_id)?;
                    let mut self_random_bytes = [0u8; 32];
                    StdRng::from_entropy().fill_bytes(&mut self_random_bytes);
                    let self_random_hash = Hash::compute_from(&self_random_bytes);
                    let mut bytes = [0u8; 32];
                    bytes[..32].copy_from_slice(&self_random_bytes);

                    endpoint.send(&bytes)?;
                    let received = endpoint.receive()?;
                    let other_random_bytes: &[u8; 32] =
                        received.as_slice().try_into().map_err(|_| {
                            PeerNetError::HandshakeError.error(
                                "Massa Handshake",
                                Some("Failed to deserialize random bytes".to_string()),
                            )
                        })?;

                    // sign their random bytes
                    let other_random_hash = Hash::compute_from(other_random_bytes);
                    let self_signature = keypair.sign(&other_random_hash).map_err(|_| {
                        PeerNetError::HandshakeError.error(
                            "Massa Handshake",
                            Some("Failed to sign random bytes".to_string()),
                        )
                    })?;

                    let mut bytes = [0u8; 64];
                    bytes.copy_from_slice(&self_signature.to_bytes());

                    endpoint.send(&bytes)?;
                    let received = endpoint.receive()?;

                    let other_signature =
                        Signature::from_bytes(received.as_slice().try_into().map_err(|_| {
                            PeerNetError::HandshakeError.error(
                                "Massa Handshake",
                                Some("Failed to get random bytes".to_string()),
                            )
                        })?)
                        .map_err(|_| {
                            PeerNetError::HandshakeError.error(
                                "Massa Handshake",
                                Some("Failed to sign 2 random bytes".to_string()),
                            )
                        })?;

                    // check their signature
                    peer_id.verify_signature(&self_random_hash, &other_signature)?;
                    Ok((peer_id.clone(), Some(announcement)))
                }
                1 => {
                    let (received, id) = self
                        .message_handlers
                        .deserialize_id(&received[offset..], &peer_id)?;
                    self.message_handlers.handle(id, received, &peer_id)?;
                    Ok((peer_id.clone(), None))
                }
                _ => Err(PeerNetError::HandshakeError
                    .error("Massa Handshake", Some("Invalid message id".to_string()))),
            }
        };
        {
            let mut peer_db_write = self.peer_db.write();
            // if handshake failed, we set the peer state to HandshakeFailed
            match &res {
                Ok((peer_id, Some(announcement))) => {
                    info!("Peer connected: {:?}", peer_id);
                    //TODO: Hacky organize better when multiple ip/listeners
                    if !announcement.listeners.is_empty() {
                        peer_db_write
                            .index_by_newest
                            .retain(|(_, peer_id_stored)| peer_id_stored != peer_id);
                        peer_db_write
                            .index_by_newest
                            .insert((Reverse(announcement.timestamp), peer_id.clone()));
                    }
                    peer_db_write
                        .peers
                        .entry(peer_id.clone())
                        .and_modify(|info| {
                            info.last_announce = announcement.clone();
                            info.state = PeerState::Trusted;
                        })
                        .or_insert(PeerInfo {
                            last_announce: announcement.clone(),
                            state: PeerState::Trusted,
                        });
                }
                Ok((_peer_id, None)) => {
                    peer_db_write.peers.entry(peer_id).and_modify(|info| {
                        //TODO: Add the peerdb but for now impossible as we don't have announcement and we need one to place in peerdb
                        info.state = PeerState::HandshakeFailed;
                    });
                    return Err(PeerNetError::HandshakeError.error(
                        "Massa Handshake",
                        Some("Distant peer don't have slot for us.".to_string()),
                    ));
                }
                Err(_) => {
                    peer_db_write.peers.entry(peer_id).and_modify(|info| {
                        //TODO: Add the peerdb but for now impossible as we don't have announcement and we need one to place in peerdb
                        info.state = PeerState::HandshakeFailed;
                    });
                }
            }
        }

        // Send 100 peers to the other peer
        let peers_to_send = {
            let peer_db_read = self.peer_db.read();
            peer_db_read.get_rand_peers_to_send(100)
        };
        let mut buf = Vec::new();
        let msg = PeerManagementMessage::ListPeers(peers_to_send).into();

        self.peer_mngt_msg_serializer.serialize_id(&msg, &mut buf)?;
        self.peer_mngt_msg_serializer.serialize(&msg, &mut buf)?;
        endpoint.send(buf.as_slice())?;

        res.map(|(id, _)| id)
    }

    fn fallback_function(
        &mut self,
        keypair: &KeyPair,
        endpoint: &mut Endpoint,
        _listeners: &HashMap<SocketAddr, TransportType>,
    ) -> PeerNetResult<()> {
        //TODO: Fix this clone
        let keypair = keypair.clone();
        let mut endpoint = endpoint.try_clone()?;
        let db = self.peer_db.clone();
        let serializer = self.peer_mngt_msg_serializer.clone();
        let version_serializer = self.version_serializer.clone();
        let version = self.config.version;
        std::thread::spawn(move || {
            let peers_to_send = db.read().get_rand_peers_to_send(100);
            let mut buf = PeerId::from_public_key(keypair.get_public_key()).to_bytes();
            if let Err(err) = version_serializer
                .serialize(&version, &mut buf)
                .map_err(|err| {
                    PeerNetError::HandshakeError.error(
                        "Massa Handshake",
                        Some(format!(
                            "Failed serialize version, Err: {:?}",
                            err.to_string()
                        )),
                    )
                })
            {
                warn!("{}", err.to_string());
                return;
            }
            buf.push(1);
            let msg = PeerManagementMessage::ListPeers(peers_to_send).into();
            if let Err(err) = serializer.serialize_id(&msg, &mut buf) {
                warn!("Failed to serialize id message: {}", err);
                return;
            }
            if let Err(err) = serializer.serialize(&msg, &mut buf) {
                warn!("Failed to serialize message: {}", err);
                return;
            }
            //TODO: Make it non blockable
            if let Err(err) = endpoint.send(buf.as_slice()) {
                warn!("Failed to send message: {}", err);
                return;
            }
            endpoint.shutdown();
        });
        Ok(())
    }
}<|MERGE_RESOLUTION|>--- conflicted
+++ resolved
@@ -50,21 +50,21 @@
 /// that all the endpoints we received are active.
 mod announcement;
 mod messages;
-pub(crate)  mod models;
+pub(crate) mod models;
 mod tester;
 
 pub(crate) use messages::{PeerManagementMessage, PeerManagementMessageSerializer};
 
-pub(crate)  struct PeerManagementHandler {
-    pub(crate)  peer_db: SharedPeerDB,
-    pub(crate)  thread_join: Option<JoinHandle<()>>,
-    pub(crate)  sender: PeerManagementChannel,
+pub(crate) struct PeerManagementHandler {
+    pub(crate) peer_db: SharedPeerDB,
+    pub(crate) thread_join: Option<JoinHandle<()>>,
+    pub(crate) sender: PeerManagementChannel,
     testers: Vec<Tester>,
 }
 
 impl PeerManagementHandler {
     #[allow(clippy::too_many_arguments)]
-    pub(crate)  fn new(
+    pub(crate) fn new(
         initial_peers: InitialPeers,
         peer_id: PeerId,
         peer_db: SharedPeerDB,
@@ -227,7 +227,7 @@
         }
     }
 
-    pub(crate)  fn stop(&mut self) {
+    pub(crate) fn stop(&mut self) {
         self.sender
             .command_sender
             .send(PeerManagementCmd::Stop)
@@ -243,27 +243,19 @@
 }
 
 #[derive(Clone)]
-<<<<<<< HEAD
-pub(crate)  struct MassaHandshake {
-    pub(crate)  announcement_serializer: AnnouncementSerializer,
-    pub(crate)  announcement_deserializer: AnnouncementDeserializer,
-    pub(crate)  config: ProtocolConfig,
-    pub(crate)  peer_db: SharedPeerDB,
-=======
-pub struct MassaHandshake {
-    pub announcement_serializer: AnnouncementSerializer,
-    pub announcement_deserializer: AnnouncementDeserializer,
-    pub version_serializer: VersionSerializer,
-    pub version_deserializer: VersionDeserializer,
-    pub config: ProtocolConfig,
-    pub peer_db: SharedPeerDB,
->>>>>>> 36460ede
+pub(crate) struct MassaHandshake {
+    pub(crate) announcement_serializer: AnnouncementSerializer,
+    pub(crate) announcement_deserializer: AnnouncementDeserializer,
+    pub(crate) version_serializer: VersionSerializer,
+    pub(crate) version_deserializer: VersionDeserializer,
+    pub(crate) config: ProtocolConfig,
+    pub(crate) peer_db: SharedPeerDB,
     peer_mngt_msg_serializer: crate::messages::MessagesSerializer,
     message_handlers: MessagesHandler,
 }
 
 impl MassaHandshake {
-    pub(crate)  fn new(
+    pub(crate) fn new(
         peer_db: SharedPeerDB,
         config: ProtocolConfig,
         message_handlers: MessagesHandler,
