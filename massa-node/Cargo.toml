--- conflicted
+++ resolved
@@ -51,12 +51,9 @@
 massa_wallet = { path = "../massa-wallet" }
 massa_factory_exports = { path = "../massa-factory-exports" }
 massa_factory_worker = { path = "../massa-factory-worker" }
-<<<<<<< HEAD
 massa_grpc = { path = "../massa-grpc" }
-=======
 massa_versioning_worker = { path = "../massa-versioning-worker" }
 
->>>>>>> ffb6bfe5
 # for more information on what are the following features used for, see the cargo.toml at workspace level
 [features]
 beta = []
