--- conflicted
+++ resolved
@@ -87,23 +87,11 @@
     VERSION,
 };
 use massa_models::config::{
-<<<<<<< HEAD
-    BASE_OPERATION_GAS_COST, CHAINID, DEFERRED_CALL_BASE_FEE_MAX_CHANGE_DENOMINATOR,
-    DEFERRED_CALL_CST_GAS_COST, DEFERRED_CALL_GLOBAL_OVERBOOKING_PENALTY,
-    DEFERRED_CALL_MAX_ASYNC_GAS, DEFERRED_CALL_MAX_POOL_CHANGES, DEFERRED_CALL_MIN_GAS_COST,
-    DEFERRED_CALL_MIN_GAS_INCREMENT, DEFERRED_CALL_SLOT_OVERBOOKING_PENALTY,
-    KEEP_EXECUTED_HISTORY_EXTRA_PERIODS, MAX_BOOTSTRAP_FINAL_STATE_PARTS_SIZE,
-    MAX_BOOTSTRAP_VERSIONING_ELEMENTS_SIZE, MAX_EVENT_DATA_SIZE, MAX_MESSAGE_SIZE,
-    MAX_RECURSIVE_CALLS_DEPTH, MAX_RUNTIME_MODULE_CUSTOM_SECTION_DATA_LEN,
-    MAX_RUNTIME_MODULE_CUSTOM_SECTION_LEN, MAX_RUNTIME_MODULE_EXPORTS,
-    MAX_RUNTIME_MODULE_FUNCTIONS, MAX_RUNTIME_MODULE_FUNCTION_NAME_LEN,
-=======
     BASE_OPERATION_GAS_COST, CHAINID, KEEP_EXECUTED_HISTORY_EXTRA_PERIODS,
     MAX_BOOTSTRAP_FINAL_STATE_PARTS_SIZE, MAX_BOOTSTRAP_VERSIONING_ELEMENTS_SIZE,
     MAX_EVENT_DATA_SIZE, MAX_EVENT_PER_OPERATION, MAX_MESSAGE_SIZE, MAX_RECURSIVE_CALLS_DEPTH,
     MAX_RUNTIME_MODULE_CUSTOM_SECTION_DATA_LEN, MAX_RUNTIME_MODULE_CUSTOM_SECTION_LEN,
     MAX_RUNTIME_MODULE_EXPORTS, MAX_RUNTIME_MODULE_FUNCTIONS, MAX_RUNTIME_MODULE_FUNCTION_NAME_LEN,
->>>>>>> 2d5a5f29
     MAX_RUNTIME_MODULE_GLOBAL_INITIALIZER, MAX_RUNTIME_MODULE_IMPORTS, MAX_RUNTIME_MODULE_MEMORIES,
     MAX_RUNTIME_MODULE_NAME_LEN, MAX_RUNTIME_MODULE_PASSIVE_DATA,
     MAX_RUNTIME_MODULE_PASSIVE_ELEMENT, MAX_RUNTIME_MODULE_SIGNATURE_LEN, MAX_RUNTIME_MODULE_TABLE,
@@ -572,11 +560,8 @@
         block_dump_folder_path,
         max_recursive_calls_depth: MAX_RECURSIVE_CALLS_DEPTH,
         condom_limits,
-<<<<<<< HEAD
         deferred_calls_config,
-=======
         max_event_per_operation: MAX_EVENT_PER_OPERATION,
->>>>>>> 2d5a5f29
     };
 
     let execution_channels = ExecutionChannels {
