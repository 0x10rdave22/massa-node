// Copyright (c) 2021 MASSA LABS <info@massa.net>

#![feature(ip)]
#![feature(destructuring_assignment)]
#![doc = include_str!("../../README.md")]

extern crate logging;
use crate::settings::SETTINGS;
use api::{Private, Public, RpcServer, StopHandle, API};
use bootstrap::{get_state, start_bootstrap_server, BootstrapManager};
use consensus::{
    start_consensus_controller, ConsensusCommandSender, ConsensusEvent, ConsensusEventReceiver,
    ConsensusManager,
};
use execution::ExecutionManager;
use logging::massa_trace;
use models::{init_serialization_context, SerializationContext};
use network::{start_network_controller, Establisher, NetworkCommandSender, NetworkManager};
use pool::{start_pool_controller, PoolCommandSender, PoolManager};
use protocol_exports::ProtocolManager;
use protocol_worker::start_protocol_controller;
use std::process;
use time::UTime;
use tokio::signal;
use tokio::sync::mpsc;
use tracing::{error, info, warn, Level};

mod settings;

async fn launch() -> (
    PoolCommandSender,
    ConsensusEventReceiver,
    ConsensusCommandSender,
    NetworkCommandSender,
    Option<BootstrapManager>,
    ConsensusManager,
    ExecutionManager,
    PoolManager,
    ProtocolManager,
    NetworkManager,
    mpsc::Receiver<()>,
    StopHandle,
    StopHandle,
) {
    info!("Node version : {}", *crate::settings::VERSION);
    if let Some(end) = *consensus::settings::END_TIMESTAMP {
        if UTime::now(0).expect("could not get now time") > end {
            panic!("This episode has come to an end, please get the latest testnet node version to continue");
        }
    }

    // Init the global serialization context
    init_serialization_context(SerializationContext {
        max_block_operations: consensus::settings::MAX_OPERATIONS_PER_BLOCK,
        parent_count: consensus::settings::THREAD_COUNT,
        max_block_size: consensus::settings::MAX_BLOCK_SIZE,
        max_block_endorsements: consensus::settings::ENDORSEMENT_COUNT,
        max_peer_list_length: network::settings::MAX_ADVERTISE_LENGTH,
        max_message_size: network::settings::MAX_MESSAGE_SIZE,
        max_bootstrap_blocks: bootstrap::settings::MAX_BOOTSTRAP_BLOCKS,
        max_bootstrap_cliques: bootstrap::settings::MAX_BOOTSTRAP_CLIQUES,
        max_bootstrap_deps: bootstrap::settings::MAX_BOOTSTRAP_DEPS,
        max_bootstrap_children: bootstrap::settings::MAX_BOOTSTRAP_CHILDREN,
        max_ask_blocks_per_message: network::settings::MAX_ASK_BLOCKS_PER_MESSAGE,
        max_operations_per_message: network::settings::MAX_OPERATIONS_PER_MESSAGE,
        max_endorsements_per_message: network::settings::MAX_ENDORSEMENTS_PER_MESSAGE,
        max_bootstrap_message_size: bootstrap::settings::MAX_BOOTSTRAP_MESSAGE_SIZE,
        max_bootstrap_pos_cycles: bootstrap::settings::MAX_BOOTSTRAP_POS_CYCLES,
        max_bootstrap_pos_entries: bootstrap::settings::MAX_BOOTSTRAP_POS_ENTRIES,
    });

    // interrupt signal listener
    let stop_signal = signal::ctrl_c();
    tokio::pin!(stop_signal);
    let (boot_pos, boot_graph, clock_compensation, initial_peers) = tokio::select! {
        _ = &mut stop_signal => {
            info!("interrupt signal received in bootstrap loop");
            process::exit(0);
        },
        res = get_state(
            &SETTINGS.bootstrap,
            bootstrap::establisher::Establisher::new(),
            *settings::VERSION,
            *consensus::settings::GENESIS_TIMESTAMP,
            *consensus::settings::END_TIMESTAMP,
        ) => match res {
            Ok(vals) => vals,
            Err(err) => panic!("critical error detected in the bootstrap process: {}", err)
        }
    };

    // launch network controller
    let (network_command_sender, network_event_receiver, network_manager, private_key, node_id) =
        start_network_controller(
            SETTINGS.network.clone(), // TODO: get rid of this clone() ... see #1277
            Establisher::new(),
            clock_compensation,
            initial_peers,
            *crate::settings::VERSION,
        )
        .await
        .expect("could not start network controller");

    // launch protocol controller
    let (
        protocol_command_sender,
        protocol_event_receiver,
        protocol_pool_event_receiver,
        protocol_manager,
    ) = start_protocol_controller(

        &SETTINGS.protocol,
<<<<<<< HEAD
        SETTINGS.consensus.operation_validity_periods,
        SETTINGS.consensus.max_gas_per_block,
=======
        consensus::settings::OPERATION_VALIDITY_PERIODS,
>>>>>>> 217c5db2
        network_command_sender.clone(),
        network_event_receiver,
    )
    .await
    .expect("could not start protocol controller");

    // launch pool controller
    let (pool_command_sender, pool_manager) = start_pool_controller(
        &SETTINGS.pool,
        consensus::settings::THREAD_COUNT,
        consensus::settings::OPERATION_VALIDITY_PERIODS,
        protocol_command_sender.clone(),
        protocol_pool_event_receiver,
    )
    .await
    .expect("could not start pool controller");

    // Launch execution controller.
    let (execution_command_sender, execution_event_receiver, execution_manager) =
        execution::start_controller(execution::ExecutionConfig::default(), SETTINGS.consensus.thread_count)
            .await
            .expect("Could not start execution controller.");

    // launch consensus controller
    let (consensus_command_sender, consensus_event_receiver, consensus_manager) =
        start_consensus_controller(
<<<<<<< HEAD
            SETTINGS.consensus.clone(), // TODO: get rid of this clone() ... see #1277
            execution_command_sender,
            execution_event_receiver,
=======
            SETTINGS.consensus.config(),
>>>>>>> 217c5db2
            protocol_command_sender.clone(),
            protocol_event_receiver,
            pool_command_sender.clone(),
            boot_pos,
            boot_graph,
            clock_compensation,
        )
        .await
        .expect("could not start consensus controller");

    // launch bootstrap server
    let bootstrap_manager = start_bootstrap_server(
        consensus_command_sender.clone(),
        network_command_sender.clone(),
        &SETTINGS.bootstrap,
        bootstrap::Establisher::new(),
        private_key,
        clock_compensation,
        *crate::settings::VERSION,
    )
    .await
    .unwrap();

    // spawn private API
    let (api_private, api_private_stop_rx) = API::<Private>::new(
        consensus_command_sender.clone(),
        network_command_sender.clone(),
        &SETTINGS.api,
        SETTINGS.consensus.config(),
    );
    let api_private_handle = api_private.serve(&SETTINGS.api.bind_private);

    // spawn public API
    let api_public = API::<Public>::new(
        consensus_command_sender.clone(),
        &SETTINGS.api,
        SETTINGS.consensus.config(),
        pool_command_sender.clone(),
        &SETTINGS.network,
        *crate::settings::VERSION,
        network_command_sender.clone(),
        clock_compensation,
        node_id,
    );
    let api_public_handle = api_public.serve(&SETTINGS.api.bind_public);

    (
        pool_command_sender,
        consensus_event_receiver,
        consensus_command_sender,
        network_command_sender,
        bootstrap_manager,
        consensus_manager,
        execution_manager,
        pool_manager,
        protocol_manager,
        network_manager,
        api_private_stop_rx,
        api_private_handle,
        api_public_handle,
    )
}

async fn stop(
    bootstrap_manager: Option<BootstrapManager>,
    consensus_manager: ConsensusManager,
    consensus_event_receiver: ConsensusEventReceiver,
    execution_manager: ExecutionManager,
    pool_manager: PoolManager,
    protocol_manager: ProtocolManager,
    network_manager: NetworkManager,
    api_private_handle: StopHandle,
    api_public_handle: StopHandle,
) {
    // stop bootstrap
    if let Some(bootstrap_manager) = bootstrap_manager {
        bootstrap_manager
            .stop()
            .await
            .expect("bootstrap server shutdown failed")
    }

    // stop public API
    api_public_handle.stop();

    // stop private API
    api_private_handle.stop();

    // stop consensus controller
    let protocol_event_receiver = consensus_manager
        .stop(consensus_event_receiver)
        .await
        .expect("consensus shutdown failed");

    // Stop execution controller.
    execution_manager
        .stop()
        .await
        .expect("Failed to shutdown execution.");

    // stop pool controller
    let protocol_pool_event_receiver = pool_manager.stop().await.expect("pool shutdown failed");

    // stop protocol controller
    let network_event_receiver = protocol_manager
        .stop(protocol_event_receiver, protocol_pool_event_receiver)
        .await
        .expect("protocol shutdown failed");

    // stop network controller
    network_manager
        .stop(network_event_receiver)
        .await
        .expect("network shutdown failed");
}

#[tokio::main]
async fn main() {
    // setup logging
    tracing_subscriber::fmt()
        .with_max_level(match SETTINGS.logging.level {
            4 => Level::TRACE,
            3 => Level::DEBUG,
            2 => Level::INFO,
            1 => Level::WARN,
            _ => Level::ERROR,
        })
        .init();

    // run
    loop {
        let (
            _pool_command_sender,
            mut consensus_event_receiver,
            _consensus_command_sender,
            _network_command_sender,
            bootstrap_manager,
            consensus_manager,
            execution_manager,
            pool_manager,
            protocol_manager,
            network_manager,
            mut api_private_stop_rx,
            api_private_handle,
            api_public_handle,
        ) = launch().await;

        // interrupt signal listener
        let stop_signal = signal::ctrl_c();
        tokio::pin!(stop_signal);
        // loop over messages
        let restart = loop {
            massa_trace!("massa-node.main.run.select", {});
            tokio::select! {
                evt = consensus_event_receiver.wait_event() => {
                    massa_trace!("massa-node.main.run.select.consensus_event", {});
                    match evt {
                        Ok(ConsensusEvent::NeedSync) => {
                            warn!("in response to a desynchronization, the node is going to bootstrap again");
                            break true;
                        },
                        Err(err) => {
                            error!("consensus_event_receiver.wait_event error: {}", err);
                            break false;
                        }
                    }
                },

                _ = &mut stop_signal => {
                    massa_trace!("massa-node.main.run.select.stop", {});
                    info!("interrupt signal received");
                    break false;
                }

                _ = api_private_stop_rx.recv() => {
                    info!("stop command received from private API");
                    break false;
                }
            }
        };
        stop(
            bootstrap_manager,
            consensus_manager,
            consensus_event_receiver,
            execution_manager,
            pool_manager,
            protocol_manager,
            network_manager,
            api_private_handle,
            api_public_handle,
        )
        .await;

        if !restart {
            break;
        }
    }
}<|MERGE_RESOLUTION|>--- conflicted
+++ resolved
@@ -108,14 +108,9 @@
         protocol_pool_event_receiver,
         protocol_manager,
     ) = start_protocol_controller(
-
         &SETTINGS.protocol,
-<<<<<<< HEAD
-        SETTINGS.consensus.operation_validity_periods,
-        SETTINGS.consensus.max_gas_per_block,
-=======
         consensus::settings::OPERATION_VALIDITY_PERIODS,
->>>>>>> 217c5db2
+        consensus::settings::MAX_GAS_PER_BLOCK,
         network_command_sender.clone(),
         network_event_receiver,
     )
@@ -135,20 +130,16 @@
 
     // Launch execution controller.
     let (execution_command_sender, execution_event_receiver, execution_manager) =
-        execution::start_controller(execution::ExecutionConfig::default(), SETTINGS.consensus.thread_count)
+        execution::start_controller(execution::ExecutionConfig::default(), consensus::settings::THREAD_COUNT)
             .await
             .expect("Could not start execution controller.");
 
     // launch consensus controller
     let (consensus_command_sender, consensus_event_receiver, consensus_manager) =
         start_consensus_controller(
-<<<<<<< HEAD
-            SETTINGS.consensus.clone(), // TODO: get rid of this clone() ... see #1277
+            SETTINGS.consensus.config(),
             execution_command_sender,
             execution_event_receiver,
-=======
-            SETTINGS.consensus.config(),
->>>>>>> 217c5db2
             protocol_command_sender.clone(),
             protocol_event_receiver,
             pool_command_sender.clone(),
