// Copyright (c) 2021 MASSA LABS <info@massa.net>

extern crate directories;
use bootstrap::BootstrapSettings;
use consensus::ConsensusSettings;
use directories::ProjectDirs;
use models::api::APISettings;
use models::Version;
use network::NetworkSettings;
use pool::PoolSettings;
use protocol_exports::ProtocolSettings;
use serde::Deserialize;

lazy_static::lazy_static! {
    pub static ref VERSION: Version = "TEST.5.0".parse().unwrap();

    pub static ref SETTINGS: Settings = {
        let mut settings = config::Config::default();
        let config_path = std::env::var("MASSA_CONFIG_PATH").unwrap_or_else(|_| "base_config/config.toml".to_string());
<<<<<<< HEAD
        settings.merge(config::File::with_name(&config_path)).unwrap_or_else(|_| panic!("failed to read {} config {}", config_path, std::env::current_dir().unwrap().as_path().to_str().unwrap()));
        if let Some(proj_dirs) = ProjectDirs::from("com", "MassaLabs", "massa.toml") { // Portable user config loading
=======
        settings.merge(config::File::with_name(&config_path)).unwrap_or_else(|_| panic!("failed to read {} config.... {}", config_path, std::env::current_dir().unwrap().as_path().to_str().unwrap()));
        if let Some(proj_dirs) = ProjectDirs::from("com", "MassaLabs", "Massa") { // Portable user config loading
>>>>>>> fba878c6
            let user_config_path = proj_dirs.config_dir();
            if user_config_path.exists() {
                let path_str = user_config_path.to_str().unwrap();
                settings.merge(config::File::with_name(path_str)).unwrap_or_else(|_| panic!("failed to read {} user config", path_str));
            }
        }
        settings.merge(config::Environment::with_prefix("MASSA_NODE")).unwrap();
        settings.try_into().unwrap()
    };
}

#[derive(Debug, Deserialize, Clone, Copy)]
pub struct LoggingSettings {
    pub level: usize,
}

#[derive(Debug, Deserialize, Clone)]
pub struct Settings {
    pub logging: LoggingSettings,
    pub protocol: ProtocolSettings,
    pub network: NetworkSettings,
    pub consensus: ConsensusSettings,
    pub api: APISettings,
    pub bootstrap: BootstrapSettings,
    pub pool: PoolSettings,
}<|MERGE_RESOLUTION|>--- conflicted
+++ resolved
@@ -17,13 +17,8 @@
     pub static ref SETTINGS: Settings = {
         let mut settings = config::Config::default();
         let config_path = std::env::var("MASSA_CONFIG_PATH").unwrap_or_else(|_| "base_config/config.toml".to_string());
-<<<<<<< HEAD
         settings.merge(config::File::with_name(&config_path)).unwrap_or_else(|_| panic!("failed to read {} config {}", config_path, std::env::current_dir().unwrap().as_path().to_str().unwrap()));
-        if let Some(proj_dirs) = ProjectDirs::from("com", "MassaLabs", "massa.toml") { // Portable user config loading
-=======
-        settings.merge(config::File::with_name(&config_path)).unwrap_or_else(|_| panic!("failed to read {} config.... {}", config_path, std::env::current_dir().unwrap().as_path().to_str().unwrap()));
         if let Some(proj_dirs) = ProjectDirs::from("com", "MassaLabs", "Massa") { // Portable user config loading
->>>>>>> fba878c6
             let user_config_path = proj_dirs.config_dir();
             if user_config_path.exists() {
                 let path_str = user_config_path.to_str().unwrap();
