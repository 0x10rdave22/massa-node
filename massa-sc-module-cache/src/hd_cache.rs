--- conflicted
+++ resolved
@@ -9,7 +9,6 @@
 use std::ops::Bound::Included;
 use std::path::PathBuf;
 
-<<<<<<< HEAD
 const MODULE_CF: &str = "module";
 const GAS_COSTS_CF: &str = "gas_cost";
 const REF_COUNT_CF: &str = "ref_count";
@@ -20,17 +19,14 @@
 const KEY_NOT_FOUND: &str = "Key not found";
 const REF_COUNT_NOT_FOUND: &str = "ref count in HD cache can't be None";
 
+use crate::types::ModuleInfo;
+
 pub(crate) struct HDCache {
     db: DB,
     u64_serializer: U64VarIntSerializer,
     u64_deserializer: U64VarIntDeserializer,
     option_serializer: OptionSerializer<u64, U64VarIntSerializer>,
 }
-=======
-use crate::types::ModuleInfo;
-
-pub(crate) struct HDCache {}
->>>>>>> 7038066b
 
 impl HDCache {
     /// Create a new HDCache
@@ -59,21 +55,16 @@
     }
 
     /// Insert a new module in the cache
-<<<<<<< HEAD
-    pub fn insert(
-        &self,
-        hash: Hash,
-        module: RuntimeModule,
-        opt_init_cost: Option<u64>,
-    ) -> Result<(), ExecutionError> {
-        let key = hash.to_bytes();
+    pub fn insert(&self, hash: Hash, module_info: ModuleInfo) -> Result<(), ExecutionError> {
+        let (module, init_cost) = module_info;
+
         let module = module
             .serialize()
             .map_err(|_| ExecutionError::RuntimeError(MOD_SER_ERR.into()))?;
 
         let mut gas_cost = vec![];
         self.option_serializer
-            .serialize(&opt_init_cost, &mut gas_cost)
+            .serialize(&init_cost, &mut gas_cost)
             .expect(GAS_COSTS_SER_ERR);
 
         let mut ref_count = vec![];
@@ -82,22 +73,19 @@
             .expect(GAS_COSTS_SER_ERR);
 
         self.db
-            .put_cf(self.module_cf(), key, &module)
+            .put_cf(self.module_cf(), hash.to_bytes(), &module)
             .map_err(|err| ExecutionError::RuntimeError(err.to_string()))?;
 
         self.db
-            .put_cf(self.gas_costs_cf(), key, &gas_cost)
+            .put_cf(self.gas_costs_cf(), hash.to_bytes(), &gas_cost)
             .map_err(|err| ExecutionError::RuntimeError(err.to_string()))?;
 
         self.db
-            .put_cf(self.ref_count_cf(), key, &ref_count)
+            .put_cf(self.ref_count_cf(), hash.to_bytes(), &ref_count)
             .map_err(|err| ExecutionError::RuntimeError(err.to_string()))?;
 
         Ok(())
     }
-=======
-    pub fn insert(&self, hash: Hash, module_info: ModuleInfo) {}
->>>>>>> 7038066b
 
     /// Sets the initialization cost of a given module separately
     ///
@@ -133,7 +121,6 @@
     }
 
     /// Retrieve a module and increment its associated reference counter
-<<<<<<< HEAD
     ///
     /// # Returns
     /// None if either a module of its cost has not been found
@@ -144,7 +131,7 @@
         hash: Hash,
         limit: u64,
         gas_costs: GasCosts,
-    ) -> Option<(RuntimeModule, u64)> {
+    ) -> Option<ModuleInfo> {
         match self.get(hash, limit, gas_costs) {
             Some(value) => {
                 let ref_count = self.get_ref_count(hash)? + 1u64;
@@ -181,7 +168,7 @@
     }
 
     /// Retrieve a module
-    pub fn get(&self, hash: Hash, limit: u64, gas_costs: GasCosts) -> Option<(RuntimeModule, u64)> {
+    pub fn get(&self, hash: Hash, limit: u64, gas_costs: GasCosts) -> Option<ModuleInfo> {
         let module = self
             .db
             .get_cf(self.module_cf(), hash.to_bytes())
@@ -194,27 +181,22 @@
             .ok()
             .flatten();
 
-        match (module, cost) {
-            (Some(module), Some(cost)) => {
-                dbg!();
-                let module = RuntimeModule::deserialize(&module, limit, gas_costs).ok()?;
-                let (_, cost) = self
-                    .u64_deserializer
-                    .deserialize::<DeserializeError>(&cost)
-                    .ok()?;
-                Some((module, cost))
-            }
-            _ => None,
-        }
-=======
-    pub fn get_and_increment(&self, hash: Hash) -> Option<ModuleInfo> {
-        None
-    }
-
-    /// Retrieve a module
-    pub fn get(&self, hash: Hash) -> Option<ModuleInfo> {
-        None
->>>>>>> 7038066b
+        let cost = match cost {
+            Some(value) => self
+                .u64_deserializer
+                .deserialize::<DeserializeError>(&value)
+                .ok()
+                .map(|(_, cost)| Some(cost))
+                .flatten(),
+            None => None,
+        };
+
+        if let Some(module) = module {
+            let module = RuntimeModule::deserialize(&module, limit, gas_costs).ok()?;
+            Some((module, cost))
+        } else {
+            None
+        }
     }
 
     /// Remove a module
@@ -292,7 +274,7 @@
         let init_cost = 100;
 
         cache
-            .insert(hash, module.clone(), Some(init_cost))
+            .insert(hash, (module.clone(), Some(init_cost)))
             .expect("insert should succeed");
 
         let ref_count = cache.get_ref_count(hash).unwrap();
@@ -317,7 +299,7 @@
         let gas_costs = GasCosts::default();
 
         cache
-            .insert(hash, module.clone(), Some(init_cost))
+            .insert(hash, (module.clone(), Some(init_cost)))
             .expect("insert should succeed");
 
         let (cached_module, cached_init_cost) = cache
@@ -328,7 +310,7 @@
             cached_module.serialize().unwrap(),
             module.serialize().unwrap()
         );
-        assert_eq!(cached_init_cost, init_cost);
+        assert_eq!(cached_init_cost.unwrap(), init_cost);
     }
 
     #[test]
@@ -340,7 +322,7 @@
         let gas_costs = GasCosts::default();
 
         cache
-            .insert(hash, make_default_runtime_module(), Some(init_cost))
+            .insert(hash, (make_default_runtime_module(), Some(init_cost)))
             .expect("insert should succeed");
 
         cache
@@ -348,7 +330,7 @@
             .expect("set init cost should succeed");
 
         let (_, cached_init_cost) = cache.get(hash, limit, gas_costs).unwrap();
-        assert_eq!(cached_init_cost, init_cost);
+        assert_eq!(cached_init_cost.unwrap(), init_cost);
     }
 
     #[test]
@@ -359,7 +341,7 @@
         let init_cost = 100;
         let limit = 1;
 
-        if let Err(_) = cache.insert(hash, module.clone(), Some(init_cost)) {
+        if let Err(_) = cache.insert(hash, (module.clone(), Some(init_cost))) {
             assert!(false);
         };
 
@@ -370,10 +352,10 @@
             cached_module.serialize().unwrap(),
             module.serialize().unwrap()
         );
-        assert_eq!(cached_init_cost, init_cost);
+        assert_eq!(cached_init_cost.unwrap(), init_cost);
 
         let (_, cached_init_cost) = cache.get(hash, limit, GasCosts::default()).unwrap();
-        assert_eq!(cached_init_cost, init_cost + 1);
+        assert_eq!(cached_init_cost.unwrap(), init_cost + 1);
     }
 
     #[test]
@@ -384,7 +366,7 @@
         let init_cost = 100;
         let limit = 1;
 
-        if let Err(_) = cache.insert(hash, module.clone(), Some(init_cost)) {
+        if let Err(_) = cache.insert(hash, (module.clone(), Some(init_cost))) {
             assert!(false);
         };
 
