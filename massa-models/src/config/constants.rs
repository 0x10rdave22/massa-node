--- conflicted
+++ resolved
@@ -78,15 +78,9 @@
     /// node version
     pub static ref VERSION: Version = {
         if cfg!(feature = "sandbox") {
-<<<<<<< HEAD
             "SAND.24.0"
         } else {
             "TEST.24.0"
-=======
-            "SAND.23.2"
-        } else {
-            "TEST.23.2"
->>>>>>> 9ab5d44a
         }
         .parse()
         .unwrap()
