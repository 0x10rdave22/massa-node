--- conflicted
+++ resolved
@@ -44,17 +44,10 @@
 
     /// TESTNET: time when the blockclique is ended.
     pub static ref END_TIMESTAMP: Option<MassaTime> = None;
-<<<<<<< HEAD
-    // Be careful:
-    // The `GENESIS_TIMESTAMP` shouldn't be used as it in test because if you start the full test
-    // process, the first use is effectively `MassaTime::now().unwrap()` but will be outdated for
-    // the latest test. That's the reason why we choose to reset it each time we get a ConsensusConfig.
-=======
     /// Be careful:
     /// The `GENESIS_TIMESTAMP` shouldn't be used as it in test because if you start the full test
     /// process, the first use is effectively `MassaTime::now().unwrap()` but will be outdated for
     /// the latest test. That's the reason why we choose to reset it each time we get a ConsensusConfig.
->>>>>>> 318f63a5
     pub static ref POS_MISS_RATE_DEACTIVATION_THRESHOLD: Ratio<u64> = Ratio::new(1, 1);
     /// node version
     pub static ref VERSION: Version = "DEVE.0.0".parse().unwrap();
@@ -178,15 +171,11 @@
 pub const LEDGER_RESET_AT_STARTUP: bool = true;
 /// normally in config.toml, max unknown dependencies kept
 pub const MAX_DEPENDENCY_BLOCK: usize = 10;
-<<<<<<< HEAD
-pub const MAX_DISCARDED_BLOCKS: usize = 10;
-=======
 /// normally in config.toml, max discarded blocks kept
 pub const MAX_DISCARED_BLOCKS: usize = 10;
 /// normally in config.toml, max final events kept
 pub const MAX_FINAL_EVENTS: usize = 10;
 /// normally in config.toml, max in the future kept blocks
->>>>>>> 318f63a5
 pub const MAX_FUTURE_PROCESSING_BLOCK: usize = 10;
 /// normally in config.toml, max item count returned
 pub const MAX_ITEM_RETURN_COUNT: usize = 1000;
