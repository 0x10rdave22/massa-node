use crate::block_id::BlockId;
<<<<<<< HEAD
=======
use crate::config::THREAD_COUNT;
use crate::denunciation::{Denunciation, DenunciationDeserializer, DenunciationSerializer};
>>>>>>> 945d3503
use crate::endorsement::{
    Endorsement, EndorsementDeserializerLW, EndorsementId, EndorsementSerializer,
    EndorsementSerializerLW, SecureShareEndorsement,
};
use crate::secure_share::{
    SecureShare, SecureShareContent, SecureShareDeserializer, SecureShareSerializer,
};
use crate::slot::{Slot, SlotDeserializer, SlotSerializer};
use massa_hash::{Hash, HashDeserializer};
use massa_serialization::{
    Deserializer, SerializeError, Serializer, U32VarIntDeserializer, U32VarIntSerializer,
};
use massa_signature::PublicKey;
use nom::branch::alt;
use nom::bytes::complete::tag;
use nom::error::{context, ContextError, ParseError};
use nom::multi::{count, length_count};
use nom::sequence::{preceded, tuple};
use nom::{IResult, Parser};
use serde::{Deserialize, Serialize};
use std::collections::Bound::{Excluded, Included};
use std::collections::HashSet;
use std::fmt::Formatter;

/// block header
#[derive(Debug, Clone, Serialize, Deserialize)]
pub struct BlockHeader {
    /// slot
    pub slot: Slot,
    /// parents
    pub parents: Vec<BlockId>,
    /// all operations hash
    pub operation_merkle_root: Hash,
    /// endorsements
    pub endorsements: Vec<SecureShareEndorsement>,
    /// denunciations
    pub denunciations: Vec<Denunciation>,
}

// TODO: gh-issue #3398
#[cfg(any(test, feature = "testing"))]
impl BlockHeader {
    fn assert_invariants(
        &self,
        thread_count: u8,
        endorsement_count: u32,
    ) -> Result<(), Box<dyn std::error::Error>> {
        if self.slot.period == 0 {
            if !self.parents.is_empty() {
                return Err("Invariant broken: genesis block with parent(s)".into());
            }
            if !self.endorsements.is_empty() {
                return Err("Invariant broken: genesis block with endorsement(s)".into());
            }
        } else {
            if self.parents.len() != thread_count as usize {
                return Err(
                    "Invariant broken: non-genesis block with incorrect number of parents".into(),
                );
            }
            if self.endorsements.len() > endorsement_count as usize {
                return Err("Invariant broken: endorsement count too high".into());
            }

            let parent_id = self.parents[self.slot.thread as usize];
            for endo in self.endorsements.iter() {
                if endo.content.endorsed_block != parent_id {
                    return Err("Invariant broken: endorsement doesn't match parent".into());
                }
            }
        }

        // assert that the endorsement indexes are all unique...
        let mut set = HashSet::new();
        for endo in self.endorsements.iter() {
            // ...and check signatures + invariants while at it
            endo.check_invariants()?;

            if !set.insert(endo.content.index) {
                return Err("Endorsement duplicate index found".into());
            }
        }

        for de in self.denunciations.iter() {
            de.check_invariants()?;
        }

        Ok(())
    }
}

/// BlockHeader wrapped up alongside verification data
pub type SecuredHeader = SecureShare<BlockHeader, BlockId>;

impl SecureShareContent for BlockHeader {
    /// Compute hash for Block header in SecuredHeader - taking care of Denunciation verification
    fn compute_hash(
        content: &Self,
        content_serialized: &[u8],
        content_creator_pub_key: &PublicKey,
    ) -> Hash {
        let de_data = BlockHeaderDenunciationData::new(content.slot);

        let mut hash_data = Vec::new();
        hash_data.extend(content_creator_pub_key.to_bytes());
        hash_data.extend(de_data.to_bytes());
        hash_data.extend(Hash::compute_from(content_serialized).to_bytes());
        Hash::compute_from(&hash_data)
    }
}

impl SecuredHeader {
    /// gets the header fitness
    pub fn get_fitness(&self) -> u64 {
        (self.content.endorsements.len() as u64) + 1
    }
    // TODO: gh-issue #3398
    #[allow(dead_code)]
    #[cfg(any(test, feature = "testing"))]
    pub(crate) fn assert_invariants(
        &self,
        thread_count: u8,
        endorsement_count: u32,
    ) -> Result<(), Box<dyn std::error::Error>> {
        self.content
            .assert_invariants(thread_count, endorsement_count)?;
        self.verify_signature()
            .map_err(|er| format!("{}", er).into())
    }
}

/// Serializer for `BlockHeader`
pub struct BlockHeaderSerializer {
    slot_serializer: SlotSerializer,
    endorsement_serializer: SecureShareSerializer,
    endorsement_content_serializer: EndorsementSerializerLW,
    denunciation_serializer: DenunciationSerializer,
    u32_serializer: U32VarIntSerializer,
}

impl BlockHeaderSerializer {
    /// Creates a new `BlockHeaderSerializer`
    pub fn new() -> Self {
        Self {
            slot_serializer: SlotSerializer::new(),
            endorsement_serializer: SecureShareSerializer::new(),
            u32_serializer: U32VarIntSerializer::new(),
            endorsement_content_serializer: EndorsementSerializerLW::new(),
            denunciation_serializer: DenunciationSerializer::new(),
        }
    }
}

impl Default for BlockHeaderSerializer {
    fn default() -> Self {
        Self::new()
    }
}

impl Serializer<BlockHeader> for BlockHeaderSerializer {
    /// ## Example:
    /// ```rust
    /// use massa_models::{block_id::BlockId, block_header::BlockHeader, block_header::BlockHeaderSerializer};
    /// use massa_models::endorsement::{Endorsement, EndorsementSerializer};
    /// use massa_models::secure_share::SecureShareContent;
    /// use massa_models::{config::THREAD_COUNT, slot::Slot};
    /// use massa_hash::Hash;
    /// use massa_signature::KeyPair;
    /// use massa_serialization::Serializer;
    ///
    /// let keypair = KeyPair::generate();
    /// let parents = (0..THREAD_COUNT)
    ///   .map(|i| BlockId(Hash::compute_from(&[i])))
    ///   .collect();
    /// let header = BlockHeader {
    ///   slot: Slot::new(1, 1),
    ///   parents,
    ///   operation_merkle_root: Hash::compute_from("mno".as_bytes()),
    ///   endorsements: vec![
    ///     Endorsement::new_verifiable(
    ///        Endorsement {
    ///          slot: Slot::new(1, 1),
    ///          index: 1,
    ///          endorsed_block: BlockId(Hash::compute_from("blk1".as_bytes())),
    ///        },
    ///     EndorsementSerializer::new(),
    ///     &keypair,
    ///     )
    ///     .unwrap(),
    ///     Endorsement::new_verifiable(
    ///       Endorsement {
    ///         slot: Slot::new(4, 0),
    ///         index: 3,
    ///         endorsed_block: BlockId(Hash::compute_from("blk2".as_bytes())),
    ///       },
    ///     EndorsementSerializer::new(),
    ///     &keypair,
    ///     )
    ///     .unwrap(),
    ///    ],
    ///   denunciations: vec![],
    /// };
    /// let mut buffer = vec![];
    /// BlockHeaderSerializer::new().serialize(&header, &mut buffer).unwrap();
    /// ```
    fn serialize(&self, value: &BlockHeader, buffer: &mut Vec<u8>) -> Result<(), SerializeError> {
        self.slot_serializer.serialize(&value.slot, buffer)?;
        // parents (note: there should be none if slot period=0)
        if value.parents.is_empty() {
            buffer.push(0);
        } else {
            buffer.push(1);
        }
        for parent_h in value.parents.iter() {
            buffer.extend(parent_h.0.to_bytes());
        }

        // operations merkle root
        buffer.extend(value.operation_merkle_root.to_bytes());

        self.u32_serializer.serialize(
            &value.endorsements.len().try_into().map_err(|err| {
                SerializeError::GeneralError(format!("too many endorsements: {}", err))
            })?,
            buffer,
        )?;

        for endorsement in value.endorsements.iter() {
            self.endorsement_serializer.serialize_with(
                &self.endorsement_content_serializer,
                endorsement,
                buffer,
            )?;
        }
        self.u32_serializer.serialize(
            &value.denunciations.len().try_into().map_err(|err| {
                SerializeError::GeneralError(format!("too many denunciations: {}", err))
            })?,
            buffer,
        )?;
        for denunciation in value.denunciations.iter() {
            self.denunciation_serializer
                .serialize(denunciation, buffer)?;
        }

        Ok(())
    }
}

/// Deserializer for `BlockHeader`
pub struct BlockHeaderDeserializer {
    slot_deserializer: SlotDeserializer,
    endorsement_serializer: EndorsementSerializer,
    endorsement_len_deserializer: U32VarIntDeserializer,
    hash_deserializer: HashDeserializer,
    thread_count: u8,
    endorsement_count: u32,
    last_start_period: Option<u64>,
    denunciation_len_deserializer: U32VarIntDeserializer,
    denunciation_deserializer: DenunciationDeserializer,
}

impl BlockHeaderDeserializer {
    /// Creates a new `BlockHeaderDeserializer`
    /// If last_start_period is Some(lsp), then the deserializer will check for valid (non)-genesis blocks
    pub const fn new(
        thread_count: u8,
        endorsement_count: u32,
        max_denunciations_in_block_header: u32,
        last_start_period: Option<u64>,
    ) -> Self {
        Self {
            slot_deserializer: SlotDeserializer::new(
                (Included(0), Included(u64::MAX)),
                (Included(0), Excluded(thread_count)),
            ),
            endorsement_serializer: EndorsementSerializer::new(),
            endorsement_len_deserializer: U32VarIntDeserializer::new(
                Included(0),
                Included(endorsement_count),
            ),
            hash_deserializer: HashDeserializer::new(),
            denunciation_len_deserializer: U32VarIntDeserializer::new(
                Included(0),
                Included(max_denunciations_in_block_header),
            ),
            denunciation_deserializer: DenunciationDeserializer::new(
                thread_count,
                endorsement_count,
            ),
            thread_count,
            endorsement_count,
            last_start_period,
        }
    }
}

impl Deserializer<BlockHeader> for BlockHeaderDeserializer {
    /// ## Example:
    /// ```rust
    /// use massa_models::block_header::{BlockHeader, BlockHeaderDeserializer, BlockHeaderSerializer};
    /// use massa_models::block_id::{BlockId};
    /// use massa_models::{config::THREAD_COUNT, slot::Slot, secure_share::SecureShareContent};
    /// use massa_models::endorsement::{Endorsement, EndorsementSerializer};
    /// use massa_hash::Hash;
    /// use massa_signature::KeyPair;
    /// use massa_serialization::{Serializer, Deserializer, DeserializeError};
    ///
    /// let keypair = KeyPair::generate();
    /// let parents: Vec<BlockId> = (0..THREAD_COUNT)
    ///   .map(|i| BlockId(Hash::compute_from(&[i])))
    ///   .collect();
    /// let header = BlockHeader {
    ///   slot: Slot::new(1, 1),
    ///   parents: parents.clone(),
    ///   operation_merkle_root: Hash::compute_from("mno".as_bytes()),
    ///   endorsements: vec![
    ///     Endorsement::new_verifiable(
    ///        Endorsement {
    ///          slot: Slot::new(1, 1),
    ///          index: 0,
    ///          endorsed_block: parents[1].clone(),
    ///        },
    ///     EndorsementSerializer::new(),
    ///     &keypair,
    ///     )
    ///     .unwrap(),
    ///     Endorsement::new_verifiable(
    ///       Endorsement {
    ///         slot: Slot::new(1, 1),
    ///         index: 1,
    ///         endorsed_block: parents[1].clone(),
    ///       },
    ///     EndorsementSerializer::new(),
    ///     &keypair,
    ///     )
    ///     .unwrap(),
    ///    ],
    ///    denunciations: vec![],
    /// };
    /// let mut buffer = vec![];
    /// BlockHeaderSerializer::new().serialize(&header, &mut buffer).unwrap();
    /// let (rest, deserialized_header) = BlockHeaderDeserializer::new(32, 9, 10, Some(0)).deserialize::<DeserializeError>(&buffer).unwrap();
    /// assert_eq!(rest.len(), 0);
    /// let mut buffer2 = Vec::new();
    /// BlockHeaderSerializer::new().serialize(&deserialized_header, &mut buffer2).unwrap();
    /// assert_eq!(buffer, buffer2);
    /// ```
    fn deserialize<'a, E: ParseError<&'a [u8]> + ContextError<&'a [u8]>>(
        &self,
        buffer: &'a [u8],
    ) -> IResult<&'a [u8], BlockHeader, E> {
        let (rest, (slot, parents, operation_merkle_root)): (&[u8], (Slot, Vec<BlockId>, Hash)) =
            context("Failed BlockHeader deserialization", |input| {
                let (rest, (slot, parents)) = tuple((
                    context("Failed slot deserialization", |input| {
                        self.slot_deserializer.deserialize(input)
                    }),
                    context(
                        "Failed parents deserialization",
                        alt((
                            preceded(tag(&[0]), |input| Ok((input, Vec::new()))),
                            preceded(
                                tag(&[1]),
                                count(
                                    context("Failed block_id deserialization", |input| {
                                        self.hash_deserializer
                                            .deserialize(input)
                                            .map(|(rest, hash)| (rest, BlockId(hash)))
                                    }),
                                    self.thread_count as usize,
                                ),
                            ),
                        )),
                    ),
                ))
                .parse(input)?;

<<<<<<< HEAD
                // validate the parent/slot invariats before moving on to other fields
                if slot.period == 0 && !parents.is_empty() {
                    return Err(nom::Err::Failure(ContextError::add_context(
                        rest,
                        "Genesis block cannot contain parents",
                        ParseError::from_error_kind(rest, nom::error::ErrorKind::Fail),
                    )));
                } else if slot.period != 0 && parents.len() != self.thread_count as usize {
                    return Err(nom::Err::Failure(ContextError::add_context(
                        rest,
                        "Non-genesis block must have same numbers of parents as threads count",
                        ParseError::from_error_kind(rest, nom::error::ErrorKind::Fail),
                    )));
=======
                // validate the parent/slot invariants before moving on to other fields
                if let Some(last_start_period) = self.last_start_period {
                    if slot.period == last_start_period && !parents.is_empty() {
                        return Err(nom::Err::Failure(ContextError::add_context(
                            rest,
                            "Genesis block cannot contain parents",
                            ParseError::from_error_kind(rest, nom::error::ErrorKind::Fail),
                        )));
                    } else if slot.period != last_start_period
                        && parents.len() != THREAD_COUNT as usize
                    {
                        return Err(nom::Err::Failure(ContextError::add_context(
                            rest,
                            const_format::formatcp!(
                                "Non-genesis block must have {} parents",
                                THREAD_COUNT
                            ),
                            ParseError::from_error_kind(rest, nom::error::ErrorKind::Fail),
                        )));
                    }
>>>>>>> 945d3503
                }

                let (rest, merkle) = context("Failed operation_merkle_root", |input| {
                    self.hash_deserializer.deserialize(input)
                })
                .parse(rest)?;
                Ok((rest, (slot, parents, merkle)))
            })
            .parse(buffer)?;

        if parents.is_empty() {
            let res = BlockHeader {
                slot,
                parents,
                operation_merkle_root,
                endorsements: Vec::new(),
                denunciations: Vec::new(),
            };

            // TODO: gh-issue #3398
            #[cfg(any(test, feature = "testing"))]
<<<<<<< HEAD
            res.assert_invariants(self.thread_count, self.endorsement_count)
                .unwrap();

=======
            res.assert_invariants().unwrap();
>>>>>>> 945d3503
            return Ok((
                &rest[2..], // Because there is 0 endorsements & 0 denunciations, we have a remaining [0, 0] in rest and we don't need it
                res,
            ));
        }

        // Now deser the endorsements (which were light-weight serialized)
        let endorsement_deserializer =
            SecureShareDeserializer::new(EndorsementDeserializerLW::new(
                self.endorsement_count,
                slot,
                parents[slot.thread as usize],
            ));

        let parent_id = parents[slot.thread as usize];
        let (rest, endorsements): (&[u8], Vec<SecureShare<Endorsement, EndorsementId>>) = context(
            "Failed endorsements deserialization",
            length_count::<&[u8], SecureShare<Endorsement, EndorsementId>, u32, E, _, _>(
                context("Failed length deserialization", |input| {
                    self.endorsement_len_deserializer.deserialize(input)
                }),
                context("Failed endorsement deserialization", |input| {
                    let (rest, endo) = endorsement_deserializer
                        .deserialize_with(&self.endorsement_serializer, input)?;

                    if endo.content.endorsed_block != parent_id {
                        return Err(nom::Err::Failure(ContextError::add_context(
                            rest,
                            "Endorsement does not match block parents",
                            ParseError::from_error_kind(rest, nom::error::ErrorKind::Fail),
                        )));
                    }

                    Ok((rest, endo))
                }),
            ),
        )
        .parse(rest)?;

        let mut set = HashSet::new();
        for end in endorsements.iter() {
            if !set.insert(end.content.index) {
                return Err(nom::Err::Failure(ContextError::add_context(
                    rest,
                    "Duplicate endorsement index found",
                    ParseError::from_error_kind(rest, nom::error::ErrorKind::Fail),
                )));
            }
        }

        let (rest, denunciations): (&[u8], Vec<Denunciation>) = context(
            "Failed denunciations deserialization",
            length_count::<&[u8], Denunciation, u32, E, _, _>(
                context("Failed length deserialization", |input| {
                    let (res, count) = self.denunciation_len_deserializer.deserialize(input)?;
                    IResult::Ok((res, count))
                }),
                context("Failed denunciation deserialization", |input| {
                    self.denunciation_deserializer.deserialize(input)
                }),
            ),
        )
        .parse(rest)?;

        let header = BlockHeader {
            slot,
            parents,
            operation_merkle_root,
            endorsements,
            denunciations,
        };

        // TODO: gh-issue #3398
        #[cfg(any(test, feature = "testing"))]
        header
            .assert_invariants(self.thread_count, self.endorsement_count)
            .unwrap();

        Ok((rest, header))
    }
}

impl std::fmt::Display for BlockHeader {
    fn fmt(&self, f: &mut Formatter<'_>) -> std::fmt::Result {
        writeln!(
            f,
            "\t(period: {}, thread: {})",
            self.slot.period, self.slot.thread,
        )?;
        writeln!(f, "\tMerkle root: {}", self.operation_merkle_root,)?;
        writeln!(f, "\tParents: ")?;
        for id in self.parents.iter() {
            let str_id = id.to_string();
            writeln!(f, "\t\t{}", str_id)?;
        }
        if self.parents.is_empty() {
            writeln!(f, "No parents found: This is a genesis header")?;
        }
        writeln!(f, "\tEndorsements:")?;
        for ed in self.endorsements.iter() {
            writeln!(f, "\t\t-----")?;
            writeln!(f, "\t\tId: {}", ed.id)?;
            writeln!(f, "\t\tIndex: {}", ed.content.index)?;
            writeln!(f, "\t\tEndorsed slot: {}", ed.content.slot)?;
            writeln!(
                f,
                "\t\tEndorser's public key: {}",
                ed.content_creator_pub_key
            )?;
            writeln!(f, "\t\tEndorsed block: {}", ed.content.endorsed_block)?;
            writeln!(f, "\t\tSignature: {}", ed.signature)?;
        }
        if self.endorsements.is_empty() {
            writeln!(f, "\tNo endorsements found")?;
        }
        Ok(())
    }
}

/// A denunciation data for block header
#[derive(Debug)]
pub struct BlockHeaderDenunciationData {
    slot: Slot,
}

impl BlockHeaderDenunciationData {
    /// Create a new DenunciationData for block hedader
    pub fn new(slot: Slot) -> Self {
        Self { slot }
    }

    /// Get byte array
    pub fn to_bytes(&self) -> Vec<u8> {
        let mut buf = Vec::new();
        buf.extend(self.slot.to_bytes_key());
        buf
    }
}

#[cfg(test)]
mod test {
    use super::*;
    use massa_serialization::DeserializeError;

    use crate::config::{ENDORSEMENT_COUNT, MAX_DENUNCIATIONS_PER_BLOCK_HEADER};

    use crate::test_exports::{
        gen_block_headers_for_denunciation, gen_endorsements_for_denunciation,
    };
    use massa_signature::KeyPair;

    // Only for testing purpose
    impl PartialEq for BlockHeader {
        fn eq(&self, other: &Self) -> bool {
            self.slot == other.slot
                && self.parents == other.parents
                && self.operation_merkle_root == other.operation_merkle_root
                && self.endorsements == other.endorsements
                && self.denunciations == other.denunciations
        }
    }

    #[test]
    fn test_block_header_ser_der() {
        let keypair = KeyPair::generate();

        let slot = Slot::new(7, 1);
        let parents_1: Vec<BlockId> = (0..THREAD_COUNT)
            .map(|i| BlockId(Hash::compute_from(&[i])))
            .collect();

        let endorsement_1 = Endorsement {
            slot: slot.clone(),
            index: 1,
            endorsed_block: parents_1[1].clone(),
        };

        assert_eq!(parents_1[1], endorsement_1.endorsed_block);

        let s_endorsement_1: SecureShareEndorsement =
            Endorsement::new_verifiable(endorsement_1, EndorsementSerializer::new(), &keypair)
                .unwrap();

        let (slot_a, _, s_header_1, s_header_2, _) = gen_block_headers_for_denunciation(None, None);
        assert!(slot_a < slot);
        let de_a = Denunciation::try_from((&s_header_1, &s_header_2)).unwrap();
        let (slot_b, _, s_endo_1, s_endo_2, _) = gen_endorsements_for_denunciation(None, None);
        assert!(slot_b < slot);
        let de_b = Denunciation::try_from((&s_endo_1, &s_endo_2)).unwrap();

        let block_header_1 = BlockHeader {
            slot,
            parents: parents_1,
            operation_merkle_root: Hash::compute_from("mno".as_bytes()),
            endorsements: vec![s_endorsement_1.clone()],
            denunciations: vec![de_a.clone(), de_b.clone()],
        };

        let mut buffer = Vec::new();
        let ser = BlockHeaderSerializer::new();
        ser.serialize(&block_header_1, &mut buffer).unwrap();
        let der = BlockHeaderDeserializer::new(
            THREAD_COUNT,
            ENDORSEMENT_COUNT,
            MAX_DENUNCIATIONS_PER_BLOCK_HEADER,
            None,
        );

        let (rem, block_header_der) = der.deserialize::<DeserializeError>(&buffer).unwrap();

        assert_eq!(rem.is_empty(), true);
        assert_eq!(block_header_1, block_header_der);
    }
}<|MERGE_RESOLUTION|>--- conflicted
+++ resolved
@@ -1,9 +1,5 @@
 use crate::block_id::BlockId;
-<<<<<<< HEAD
-=======
-use crate::config::THREAD_COUNT;
 use crate::denunciation::{Denunciation, DenunciationDeserializer, DenunciationSerializer};
->>>>>>> 945d3503
 use crate::endorsement::{
     Endorsement, EndorsementDeserializerLW, EndorsementId, EndorsementSerializer,
     EndorsementSerializerLW, SecureShareEndorsement,
@@ -382,21 +378,6 @@
                 ))
                 .parse(input)?;
 
-<<<<<<< HEAD
-                // validate the parent/slot invariats before moving on to other fields
-                if slot.period == 0 && !parents.is_empty() {
-                    return Err(nom::Err::Failure(ContextError::add_context(
-                        rest,
-                        "Genesis block cannot contain parents",
-                        ParseError::from_error_kind(rest, nom::error::ErrorKind::Fail),
-                    )));
-                } else if slot.period != 0 && parents.len() != self.thread_count as usize {
-                    return Err(nom::Err::Failure(ContextError::add_context(
-                        rest,
-                        "Non-genesis block must have same numbers of parents as threads count",
-                        ParseError::from_error_kind(rest, nom::error::ErrorKind::Fail),
-                    )));
-=======
                 // validate the parent/slot invariants before moving on to other fields
                 if let Some(last_start_period) = self.last_start_period {
                     if slot.period == last_start_period && !parents.is_empty() {
@@ -406,18 +387,14 @@
                             ParseError::from_error_kind(rest, nom::error::ErrorKind::Fail),
                         )));
                     } else if slot.period != last_start_period
-                        && parents.len() != THREAD_COUNT as usize
+                        && parents.len() != self.thread_count as usize
                     {
                         return Err(nom::Err::Failure(ContextError::add_context(
                             rest,
-                            const_format::formatcp!(
-                                "Non-genesis block must have {} parents",
-                                THREAD_COUNT
-                            ),
+                            "Non-genesis block must have same numbers of parents as threads count",
                             ParseError::from_error_kind(rest, nom::error::ErrorKind::Fail),
                         )));
                     }
->>>>>>> 945d3503
                 }
 
                 let (rest, merkle) = context("Failed operation_merkle_root", |input| {
@@ -439,13 +416,9 @@
 
             // TODO: gh-issue #3398
             #[cfg(any(test, feature = "testing"))]
-<<<<<<< HEAD
             res.assert_invariants(self.thread_count, self.endorsement_count)
                 .unwrap();
 
-=======
-            res.assert_invariants().unwrap();
->>>>>>> 945d3503
             return Ok((
                 &rest[2..], // Because there is 0 endorsements & 0 denunciations, we have a remaining [0, 0] in rest and we don't need it
                 res,
