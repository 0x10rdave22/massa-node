// Copyright (c) 2022 MASSA LABS <info@massa.net>

use crate::error::ModelsError;
use crate::Amount;
use bitvec::{order::Lsb0, prelude::BitVec};
use integer_encoding::VarInt;
use massa_serialization::{
    Deserializer, SerializeError, Serializer, U32VarIntDeserializer, U32VarIntSerializer,
    U64VarIntDeserializer, U64VarIntSerializer,
};
use nom::bytes::complete::take;
use nom::multi::length_data;
use nom::sequence::preceded;
use nom::{
    error::{context, ContextError, ErrorKind, ParseError},
    IResult,
};
use nom::{Parser, ToUsize};
use std::convert::TryInto;
use std::net::{IpAddr, Ipv4Addr, Ipv6Addr};
use std::ops::Bound;
use Bound::Included;

/// varint serialization
pub trait SerializeVarInt {
    /// Serialize as varint bytes
    fn to_varint_bytes(self) -> Vec<u8>;
}

impl SerializeVarInt for u16 {
    fn to_varint_bytes(self) -> Vec<u8> {
        self.encode_var_vec()
    }
}

impl SerializeVarInt for u32 {
    fn to_varint_bytes(self) -> Vec<u8> {
        self.encode_var_vec()
    }
}

impl SerializeVarInt for u64 {
    fn to_varint_bytes(self) -> Vec<u8> {
        self.encode_var_vec()
    }
}

/// var int deserialization
pub trait DeserializeVarInt: Sized {
    /// Deserialize variable size integer to Self from the provided buffer.
    /// The data to deserialize starts at the beginning of the buffer but the buffer can be larger than needed.
    /// In case of success, return the deserialized data and the number of bytes read
    fn from_varint_bytes(buffer: &[u8]) -> Result<(Self, usize), ModelsError>;

    /// Deserialize variable size integer to Self from the provided buffer and checks that its value is within given bounds.
    /// The data to deserialize starts at the beginning of the buffer but the buffer can be larger than needed.
    /// In case of success, return the deserialized data and the number of bytes read
    fn from_varint_bytes_bounded(
        buffer: &[u8],
        max_value: Self,
    ) -> Result<(Self, usize), ModelsError>;
}

impl DeserializeVarInt for u16 {
    fn from_varint_bytes(buffer: &[u8]) -> Result<(Self, usize), ModelsError> {
        u16::decode_var(buffer)
            .ok_or_else(|| ModelsError::DeserializeError("could not deserialize varint".into()))
    }

    fn from_varint_bytes_bounded(
        buffer: &[u8],
        max_value: Self,
    ) -> Result<(Self, usize), ModelsError> {
        let (res, res_size) = Self::from_varint_bytes(buffer)?;
        if res > max_value {
            return Err(ModelsError::DeserializeError(
                "deserialized varint u16 out of bounds".into(),
            ));
        }
        Ok((res, res_size))
    }
}

impl DeserializeVarInt for u32 {
    fn from_varint_bytes(buffer: &[u8]) -> Result<(Self, usize), ModelsError> {
        u32::decode_var(buffer)
            .ok_or_else(|| ModelsError::DeserializeError("could not deserialize varint".into()))
    }

    fn from_varint_bytes_bounded(
        buffer: &[u8],
        max_value: Self,
    ) -> Result<(Self, usize), ModelsError> {
        let (res, res_size) = Self::from_varint_bytes(buffer)?;
        if res > max_value {
            return Err(ModelsError::DeserializeError(
                "deserialized varint u32 out of bounds".into(),
            ));
        }
        Ok((res, res_size))
    }
}

impl DeserializeVarInt for u64 {
    fn from_varint_bytes(buffer: &[u8]) -> Result<(Self, usize), ModelsError> {
        u64::decode_var(buffer)
            .ok_or_else(|| ModelsError::DeserializeError("could not deserialize varint".into()))
    }

    fn from_varint_bytes_bounded(
        buffer: &[u8],
        max_value: Self,
    ) -> Result<(Self, usize), ModelsError> {
        let (res, res_size) = Self::from_varint_bytes(buffer)?;
        if res > max_value {
            return Err(ModelsError::DeserializeError(
                "deserialized varint u64 out of bounds".into(),
            ));
        }
        Ok((res, res_size))
    }
}

/// Serialize min big endian integer
pub trait SerializeMinBEInt {
    /// serializes with the minimal amount of big endian bytes
    fn to_be_bytes_min(self, max_value: Self) -> Result<Vec<u8>, ModelsError>;
}

impl SerializeMinBEInt for u32 {
    fn to_be_bytes_min(self, max_value: Self) -> Result<Vec<u8>, ModelsError> {
        if self > max_value {
            return Err(ModelsError::SerializeError("integer out of bounds".into()));
        }
        let skip_bytes = (max_value.leading_zeros() as usize) / 8;
        Ok(self.to_be_bytes()[skip_bytes..].to_vec())
    }
}

impl SerializeMinBEInt for u64 {
    fn to_be_bytes_min(self, max_value: Self) -> Result<Vec<u8>, ModelsError> {
        if self > max_value {
            return Err(ModelsError::SerializeError("integer out of bounds".into()));
        }
        let skip_bytes = (max_value.leading_zeros() as usize) / 8;
        Ok(self.to_be_bytes()[skip_bytes..].to_vec())
    }
}

/// Deserialize min big endian
pub trait DeserializeMinBEInt: Sized {
    /// min big endian integer base size
    const MIN_BE_INT_BASE_SIZE: usize;

    /// Compute the minimal big endian deserialization size
    fn be_bytes_min_length(max_value: Self) -> usize;

    /// Deserializes a minimally sized big endian integer to Self from the provided buffer and checks that its value is within given bounds.
    /// In case of success, return the deserialized data and the number of bytes read
    fn from_be_bytes_min(buffer: &[u8], max_value: Self) -> Result<(Self, usize), ModelsError>;
}

impl DeserializeMinBEInt for u32 {
    const MIN_BE_INT_BASE_SIZE: usize = 4;

    fn be_bytes_min_length(max_value: Self) -> usize {
        Self::MIN_BE_INT_BASE_SIZE - (max_value.leading_zeros() as usize) / 8
    }

    fn from_be_bytes_min(buffer: &[u8], max_value: Self) -> Result<(Self, usize), ModelsError> {
        let read_bytes = Self::be_bytes_min_length(max_value);
        let skip_bytes = Self::MIN_BE_INT_BASE_SIZE - read_bytes;
        if buffer.len() < read_bytes {
            return Err(ModelsError::SerializeError("unexpected buffer end".into()));
        }
        let mut buf = [0u8; Self::MIN_BE_INT_BASE_SIZE];
        buf[skip_bytes..].clone_from_slice(&buffer[..read_bytes]);
        let res = u32::from_be_bytes(buf);
        if res > max_value {
            return Err(ModelsError::SerializeError(
                "integer outside of bounds".into(),
            ));
        }
        Ok((res, read_bytes))
    }
}

impl DeserializeMinBEInt for u64 {
    const MIN_BE_INT_BASE_SIZE: usize = 8;

    fn be_bytes_min_length(max_value: Self) -> usize {
        Self::MIN_BE_INT_BASE_SIZE - (max_value.leading_zeros() as usize) / 8
    }

    fn from_be_bytes_min(buffer: &[u8], max_value: Self) -> Result<(Self, usize), ModelsError> {
        let read_bytes = Self::be_bytes_min_length(max_value);
        let skip_bytes = Self::MIN_BE_INT_BASE_SIZE - read_bytes;
        if buffer.len() < read_bytes {
            return Err(ModelsError::SerializeError("unexpected buffer end".into()));
        }
        let mut buf = [0u8; Self::MIN_BE_INT_BASE_SIZE];
        buf[skip_bytes..].clone_from_slice(&buffer[..read_bytes]);
        let res = u64::from_be_bytes(buf);
        if res > max_value {
            return Err(ModelsError::SerializeError(
                "integer outside of bounds".into(),
            ));
        }
        Ok((res, read_bytes))
    }
}

/// array from slice
pub fn array_from_slice<const ARRAY_SIZE: usize>(
    buffer: &[u8],
) -> Result<[u8; ARRAY_SIZE], ModelsError> {
    if buffer.len() < ARRAY_SIZE {
        return Err(ModelsError::BufferError(
            "slice too small to extract array".into(),
        ));
    }
    buffer[..ARRAY_SIZE].try_into().map_err(|err| {
        ModelsError::BufferError(format!("could not extract array from slice: {}", err))
    })
}

/// `u8` from slice
pub fn u8_from_slice(buffer: &[u8]) -> Result<u8, ModelsError> {
    if buffer.is_empty() {
        return Err(ModelsError::BufferError(
            "could not read u8 from empty buffer".into(),
        ));
    }
    Ok(buffer[0])
}

/// custom serialization trait
pub trait SerializeCompact {
    /// serialization
    fn to_bytes_compact(&self) -> Result<Vec<u8>, ModelsError>;
}

/// custom deserialization trait
pub trait DeserializeCompact: Sized {
    /// deserialization
    fn from_bytes_compact(buffer: &[u8]) -> Result<(Self, usize), ModelsError>;
}

/// Serializer for `IpAddr`
#[derive(Default)]
pub struct IpAddrSerializer;

impl IpAddrSerializer {
    /// Creates a `IpAddrSerializer`
    pub const fn new() -> Self {
        Self
    }
}

impl Serializer<IpAddr> for IpAddrSerializer {
    /// ```
    /// use massa_models::{Address, Amount, Slot, IpAddrSerializer};
    /// use massa_serialization::Serializer;
    /// use std::str::FromStr;
    /// use std::net::{IpAddr, Ipv4Addr};
    ///
    /// let ip = IpAddr::V4(Ipv4Addr::new(127, 0, 0, 1));
    /// let ip_serializer = IpAddrSerializer::new();
    /// let mut buffer = Vec::new();
    /// ip_serializer.serialize(&ip, &mut buffer).unwrap();
    /// ```
    fn serialize(&self, value: &IpAddr, buffer: &mut Vec<u8>) -> Result<(), SerializeError> {
        match value {
            IpAddr::V4(ip_v4) => {
                buffer.push(4u8);
                buffer.extend(&ip_v4.octets());
            }
            IpAddr::V6(ip_v6) => {
                buffer.push(6u8);
                buffer.extend(&ip_v6.octets());
            }
        };
        Ok(())
    }
}

/// Deserializer for `IpAddr`
#[derive(Default)]
pub struct IpAddrDeserializer;

impl IpAddrDeserializer {
    /// Creates a `IpAddrDeserializer`
    pub const fn new() -> Self {
        Self
    }
}

impl Deserializer<IpAddr> for IpAddrDeserializer {
    /// ```
    /// use massa_models::{Address, Amount, Slot, IpAddrSerializer, IpAddrDeserializer};
    /// use massa_serialization::{Serializer, Deserializer, DeserializeError};
    /// use std::str::FromStr;
    /// use std::net::{IpAddr, Ipv4Addr};
    ///
    /// let ip = IpAddr::V4(Ipv4Addr::new(127, 0, 0, 1));
    /// let ip_serializer = IpAddrSerializer::new();
    /// let ip_deserializer = IpAddrDeserializer::new();
    /// let mut serialized = Vec::new();
    /// ip_serializer.serialize(&ip, &mut serialized).unwrap();
    /// let (rest, ip_deser) = ip_deserializer.deserialize::<DeserializeError>(&serialized).unwrap();
    /// assert!(rest.is_empty());
    /// assert_eq!(ip, ip_deser);
    /// ```
    fn deserialize<'a, E: ParseError<&'a [u8]> + ContextError<&'a [u8]>>(
        &self,
        buffer: &'a [u8],
    ) -> IResult<&'a [u8], IpAddr, E> {
        nom::branch::alt((
            preceded(
                |input| nom::bytes::complete::tag([4u8])(input),
                |input: &'a [u8]| {
                    let (rest, addr) = take(4usize)(input)?;
                    let addr: [u8; 4] = addr.try_into().unwrap();
                    Ok((rest, IpAddr::V4(Ipv4Addr::from(addr))))
                },
            ),
            preceded(
                |input| nom::bytes::complete::tag([6u8])(input),
                |input: &'a [u8]| {
                    let (rest, addr) = take(16usize)(input)?;
                    // Safe because take would fail just above if less then 16
                    let addr: [u8; 16] = addr.try_into().unwrap();
                    Ok((rest, IpAddr::V6(Ipv6Addr::from(addr))))
                },
            ),
        ))(buffer)
    }
}

impl SerializeCompact for Amount {
    fn to_bytes_compact(&self) -> Result<Vec<u8>, ModelsError> {
        Ok(self.to_raw().to_varint_bytes())
    }
}

/// Checks performed:
/// - Buffer contains a valid `u8`.
impl DeserializeCompact for Amount {
    fn from_bytes_compact(buffer: &[u8]) -> Result<(Self, usize), ModelsError> {
        let (res_u64, delta) = u64::from_varint_bytes(buffer)?;
        Ok((Amount::from_raw(res_u64), delta))
    }
}

/// Basic `Vec<u8>` serializer
pub struct VecU8Serializer {
    len_serializer: U64VarIntSerializer,
}

impl VecU8Serializer {
    /// Creates a new `VecU8Serializer`
    pub fn new() -> Self {
        Self {
            len_serializer: U64VarIntSerializer::new(),
        }
    }
}

impl Default for VecU8Serializer {
    fn default() -> Self {
        Self::new()
    }
}

impl Serializer<Vec<u8>> for VecU8Serializer {
    /// ```
    /// use std::ops::Bound::Included;
    /// use massa_serialization::Serializer;
    /// use massa_models::VecU8Serializer;
    ///
    /// let vec = vec![1, 2, 3];
    /// let mut buffer = Vec::new();
    /// let serializer = VecU8Serializer::new();
    /// serializer.serialize(&vec, &mut buffer).unwrap();
    /// ```
    fn serialize(&self, value: &Vec<u8>, buffer: &mut Vec<u8>) -> Result<(), SerializeError> {
        let len: u64 = value.len().try_into().map_err(|err| {
            SerializeError::NumberTooBig(format!("too many entries data in VecU8: {}", err))
        })?;
        self.len_serializer.serialize(&len, buffer)?;
        buffer.extend(value);
        Ok(())
    }
}

/// Basic `Vec<u8>` deserializer
pub struct VecU8Deserializer {
    varint_u64_deserializer: U64VarIntDeserializer,
}

impl VecU8Deserializer {
    /// Creates a new `VecU8Deserializer`
    pub const fn new(min_length: Bound<u64>, max_length: Bound<u64>) -> Self {
        Self {
            varint_u64_deserializer: U64VarIntDeserializer::new(min_length, max_length),
        }
    }
}

impl Deserializer<Vec<u8>> for VecU8Deserializer {
    /// ```
    /// use std::ops::Bound::Included;
    /// use massa_serialization::{Serializer, Deserializer, DeserializeError};
    /// use massa_models::{VecU8Serializer, VecU8Deserializer};
    ///
    /// let vec = vec![1, 2, 3];
    /// let mut serialized = Vec::new();
    /// let serializer = VecU8Serializer::new();
    /// let deserializer = VecU8Deserializer::new(Included(0), Included(1000000));
    /// serializer.serialize(&vec, &mut serialized).unwrap();
    /// let (rest, vec_deser) = deserializer.deserialize::<DeserializeError>(&serialized).unwrap();
    /// assert!(rest.is_empty());
    /// assert_eq!(vec, vec_deser);
    /// ```
    fn deserialize<'a, E: ParseError<&'a [u8]> + ContextError<&'a [u8]>>(
        &self,
        buffer: &'a [u8],
    ) -> IResult<&'a [u8], Vec<u8>, E> {
        context("Failed Vec<u8> deserialization", |input| {
            length_data(|input| self.varint_u64_deserializer.deserialize(input))(input)
        })
        .map(|res| res.to_vec())
        .parse(buffer)
    }
}

<<<<<<< HEAD
/// `BitVec<Lsb0, u8>` Serializer
pub struct BitVecSerializer {
    u32_serializer: U32VarIntSerializer,
}

impl BitVecSerializer {
    /// Create a new `BitVec<Lsb0, u8>` Serializer
    pub fn new() -> BitVecSerializer {
        BitVecSerializer {
            u32_serializer: U32VarIntSerializer::new(Bound::Included(u32::MIN), Included(u32::MAX)),
        }
    }
}

impl Serializer<BitVec<Lsb0, u8>> for BitVecSerializer {
    fn serialize(
        &self,
        value: &BitVec<Lsb0, u8>,
        buffer: &mut Vec<u8>,
    ) -> Result<(), SerializeError> {
        let n_entries: u32 = value.len().try_into().map_err(|err| {
            SerializeError::NumberTooBig(format!(
                "too many entries when serializing a `BitVec<Lsb0, u8>`: {}",
                err
            ))
        })?;
        self.u32_serializer.serialize(&n_entries, buffer)?;
        buffer.extend(value.clone().into_vec());
=======
/// Serializer for `String` with generic serializer for the size of the string
pub struct StringSerializer<SL, L>
where
    SL: Serializer<L>,
    L: TryFrom<usize>,
{
    length_serializer: SL,
    marker_l: std::marker::PhantomData<L>,
}

impl<SL, L> StringSerializer<SL, L>
where
    SL: Serializer<L>,
    L: TryFrom<usize>,
{
    /// Creates a `StringSerializer`.
    ///
    /// # Arguments:
    /// - `length_serializer`: Serializer for the length of the string (should be one of `UXXVarIntSerializer`)
    pub fn new(length_serializer: SL) -> Self {
        Self {
            length_serializer,
            marker_l: std::marker::PhantomData,
        }
    }
}

impl<SL, L> Serializer<String> for StringSerializer<SL, L>
where
    SL: Serializer<L>,
    L: TryFrom<usize>,
{
    fn serialize(&self, value: &String, buffer: &mut Vec<u8>) -> Result<(), SerializeError> {
        self.length_serializer.serialize(
            &value.len().try_into().map_err(|_| {
                SerializeError::StringTooBig("The string is too big to be serialized".to_string())
            })?,
            buffer,
        )?;
        buffer.extend(value.as_bytes());
>>>>>>> 343844eb
        Ok(())
    }
}

<<<<<<< HEAD
/// `BitVec<Lsb0, u8>` Deserializer
pub struct BitVecDeserializer {
    u32_deserializer: U32VarIntDeserializer,
}

impl BitVecDeserializer {
    /// Create a new `BitVec<Lsb0, u8>` Deserializer
    pub fn new() -> BitVecDeserializer {
        BitVecDeserializer {
            u32_deserializer: U32VarIntDeserializer::new(
                Bound::Included(u32::MIN),
                Included(u32::MAX),
            ),
        }
    }
}

impl Deserializer<BitVec<Lsb0, u8>> for BitVecDeserializer {
    fn deserialize<'a, E: ParseError<&'a [u8]> + ContextError<&'a [u8]>>(
        &self,
        buffer: &'a [u8],
    ) -> IResult<&'a [u8], BitVec<Lsb0, u8>, E> {
        context("Failed rng_seed deserialization", |input| {
            let (rest, n_entries) = self.u32_deserializer.deserialize(input)?;
            let bits_u8_len = n_entries.div_ceil(u8::BITS) as usize;
            if rest.len() < bits_u8_len {
                return Err(nom::Err::Error(ParseError::from_error_kind(
                    input,
                    ErrorKind::Eof,
                )));
            }
            let mut rng_seed: BitVec<Lsb0, u8> = BitVec::try_from_vec(rest[..bits_u8_len].to_vec())
                .map_err(|_| nom::Err::Error(ParseError::from_error_kind(input, ErrorKind::Eof)))?;
            rng_seed.truncate(n_entries as usize);
            if rng_seed.len() != n_entries as usize {
                return Err(nom::Err::Error(ParseError::from_error_kind(
                    input,
                    ErrorKind::Eof,
                )));
            }
            Ok((&rest[bits_u8_len..], rng_seed))
        })
        .map(|elements| elements.into_iter().collect())
        .parse(buffer)
=======
/// Deserializer for `String` with generic deserializer for the size of the string
pub struct StringDeserializer<DL, L>
where
    DL: Deserializer<L>,
    L: TryFrom<usize> + ToUsize,
{
    length_deserializer: DL,
    marker_l: std::marker::PhantomData<L>,
}

impl<DL, L> StringDeserializer<DL, L>
where
    DL: Deserializer<L>,
    L: TryFrom<usize> + ToUsize,
{
    /// Creates a `StringDeserializer`.
    ///
    /// # Arguments:
    /// - `length_deserializer`: Serializer for the length of the string (should be one of `UXXVarIntSerializer`)
    pub const fn new(length_deserializer: DL) -> Self {
        Self {
            length_deserializer,
            marker_l: std::marker::PhantomData,
        }
    }
}

impl<DL, L> Deserializer<String> for StringDeserializer<DL, L>
where
    DL: Deserializer<L>,
    L: TryFrom<usize> + ToUsize,
{
    fn deserialize<'a, E: ParseError<&'a [u8]> + ContextError<&'a [u8]>>(
        &self,
        buffer: &'a [u8],
    ) -> IResult<&'a [u8], String, E> {
        let (rest, res) = length_data(|input| self.length_deserializer.deserialize(input))
            .map(|data| {
                String::from_utf8(data.to_vec()).map_err(|_| {
                    nom::Err::Error(ParseError::from_error_kind(
                        data,
                        nom::error::ErrorKind::Verify,
                    ))
                })
            })
            .parse(buffer)?;
        Ok((rest, res?))
>>>>>>> 343844eb
    }
}

#[cfg(test)]
mod tests {
    use super::*;
    use massa_serialization::DeserializeError;
    use serial_test::serial;
    use std::ops::Bound::Included;
    #[test]
    #[serial]
    fn vec_u8() {
        let vec: Vec<u8> = vec![9, 8, 7];
        let vec_u8_serializer = VecU8Serializer::new();
        let vec_u8_deserializer = VecU8Deserializer::new(Included(u64::MIN), Included(u64::MAX));
        let mut serialized = Vec::new();
        vec_u8_serializer.serialize(&vec, &mut serialized).unwrap();
        let (rest, new_vec) = vec_u8_deserializer
            .deserialize::<DeserializeError>(&serialized)
            .unwrap();
        assert!(rest.is_empty());
        assert_eq!(vec, new_vec);
    }

    #[test]
    #[serial]
    fn vec_u8_big_length() {
        let vec: Vec<u8> = vec![9, 8, 7];
        let len: u64 = 10;
        let mut serialized = Vec::new();
        U64VarIntSerializer::new()
            .serialize(&len, &mut serialized)
            .unwrap();
        serialized.extend(vec);
        let vec_u8_deserializer = VecU8Deserializer::new(Included(u64::MIN), Included(u64::MAX));
        let _ = vec_u8_deserializer
            .deserialize::<DeserializeError>(&serialized)
            .expect_err("Should fail too long size");
    }

    #[test]
    #[serial]
    fn vec_u8_min_length() {
        let vec: Vec<u8> = vec![9, 8, 7];
        let len: u64 = 1;
        let mut serialized = Vec::new();
        U64VarIntSerializer::new()
            .serialize(&len, &mut serialized)
            .unwrap();
        serialized.extend(vec);
        let vec_u8_deserializer = VecU8Deserializer::new(Included(u64::MIN), Included(u64::MAX));
        let (rest, res) = vec_u8_deserializer
            .deserialize::<DeserializeError>(&serialized)
            .unwrap();
        assert_eq!(rest, &[8, 7]);
        assert_eq!(res, &[9])
    }

    #[test]
    #[serial]
    fn test_varint() {
        let x32 = 70_000u32;
        let x64 = 10_000_000_000u64;

        // serialize
        let mut res: Vec<u8> = Vec::new();
        res.extend(x32.to_varint_bytes());
        assert_eq!(res.len(), 3);
        res.extend(x64.to_varint_bytes());
        assert_eq!(res.len(), 3 + 5);

        // deserialize
        let buf = res.as_slice();
        let mut cursor = 0;
        let (out_x32, delta) = u32::from_varint_bytes_bounded(&buf[cursor..], 80_000).unwrap();
        assert_eq!(out_x32, x32);
        cursor += delta;
        let (out_x64, delta) =
            u64::from_varint_bytes_bounded(&buf[cursor..], 20_000_000_000).unwrap();
        assert_eq!(out_x64, x64);
        cursor += delta;
        assert_eq!(cursor, buf.len());

        // deserialize fail bounds
        assert!(u32::from_varint_bytes_bounded(&buf[0..], 69_999).is_err());
        assert!(u64::from_varint_bytes_bounded(&buf[3..], 9_999_999_999).is_err());
    }

    #[test]
    #[serial]
    fn test_be_min() {
        let x32 = 70_000u32;
        let x64 = 10_000_000_000u64;

        // serialize
        let mut res: Vec<u8> = Vec::new();
        res.extend(x32.to_be_bytes_min(70_001).unwrap());
        assert_eq!(res.len(), 3);
        res.extend(x64.to_be_bytes_min(10_000_000_001).unwrap());
        assert_eq!(res.len(), 3 + 5);

        // serialize fail bounds
        assert!(x32.to_be_bytes_min(69_999).is_err());
        assert!(x64.to_be_bytes_min(9_999_999_999).is_err());

        // deserialize
        let buf = res.as_slice();
        let mut cursor = 0;
        let (out_x32, delta) = u32::from_be_bytes_min(&buf[cursor..], 70_001).unwrap();
        assert_eq!(out_x32, x32);
        cursor += delta;
        let (out_x64, delta) = u64::from_be_bytes_min(&buf[cursor..], 10_000_000_001).unwrap();
        assert_eq!(out_x64, x64);
        cursor += delta;
        assert_eq!(cursor, buf.len());
    }

    #[test]
    #[serial]
    fn test_array_from_slice_with_zero_u64() {
        let zero: u64 = 0;
        let res = array_from_slice(&zero.to_be_bytes()).unwrap();
        assert_eq!(zero, u64::from_be_bytes(res));
    }
}<|MERGE_RESOLUTION|>--- conflicted
+++ resolved
@@ -2,7 +2,7 @@
 
 use crate::error::ModelsError;
 use crate::Amount;
-use bitvec::{order::Lsb0, prelude::BitVec};
+use bitvec::prelude::BitVec;
 use integer_encoding::VarInt;
 use massa_serialization::{
     Deserializer, SerializeError, Serializer, U32VarIntDeserializer, U32VarIntSerializer,
@@ -434,36 +434,6 @@
     }
 }
 
-<<<<<<< HEAD
-/// `BitVec<Lsb0, u8>` Serializer
-pub struct BitVecSerializer {
-    u32_serializer: U32VarIntSerializer,
-}
-
-impl BitVecSerializer {
-    /// Create a new `BitVec<Lsb0, u8>` Serializer
-    pub fn new() -> BitVecSerializer {
-        BitVecSerializer {
-            u32_serializer: U32VarIntSerializer::new(Bound::Included(u32::MIN), Included(u32::MAX)),
-        }
-    }
-}
-
-impl Serializer<BitVec<Lsb0, u8>> for BitVecSerializer {
-    fn serialize(
-        &self,
-        value: &BitVec<Lsb0, u8>,
-        buffer: &mut Vec<u8>,
-    ) -> Result<(), SerializeError> {
-        let n_entries: u32 = value.len().try_into().map_err(|err| {
-            SerializeError::NumberTooBig(format!(
-                "too many entries when serializing a `BitVec<Lsb0, u8>`: {}",
-                err
-            ))
-        })?;
-        self.u32_serializer.serialize(&n_entries, buffer)?;
-        buffer.extend(value.clone().into_vec());
-=======
 /// Serializer for `String` with generic serializer for the size of the string
 pub struct StringSerializer<SL, L>
 where
@@ -504,57 +474,10 @@
             buffer,
         )?;
         buffer.extend(value.as_bytes());
->>>>>>> 343844eb
         Ok(())
     }
 }
 
-<<<<<<< HEAD
-/// `BitVec<Lsb0, u8>` Deserializer
-pub struct BitVecDeserializer {
-    u32_deserializer: U32VarIntDeserializer,
-}
-
-impl BitVecDeserializer {
-    /// Create a new `BitVec<Lsb0, u8>` Deserializer
-    pub fn new() -> BitVecDeserializer {
-        BitVecDeserializer {
-            u32_deserializer: U32VarIntDeserializer::new(
-                Bound::Included(u32::MIN),
-                Included(u32::MAX),
-            ),
-        }
-    }
-}
-
-impl Deserializer<BitVec<Lsb0, u8>> for BitVecDeserializer {
-    fn deserialize<'a, E: ParseError<&'a [u8]> + ContextError<&'a [u8]>>(
-        &self,
-        buffer: &'a [u8],
-    ) -> IResult<&'a [u8], BitVec<Lsb0, u8>, E> {
-        context("Failed rng_seed deserialization", |input| {
-            let (rest, n_entries) = self.u32_deserializer.deserialize(input)?;
-            let bits_u8_len = n_entries.div_ceil(u8::BITS) as usize;
-            if rest.len() < bits_u8_len {
-                return Err(nom::Err::Error(ParseError::from_error_kind(
-                    input,
-                    ErrorKind::Eof,
-                )));
-            }
-            let mut rng_seed: BitVec<Lsb0, u8> = BitVec::try_from_vec(rest[..bits_u8_len].to_vec())
-                .map_err(|_| nom::Err::Error(ParseError::from_error_kind(input, ErrorKind::Eof)))?;
-            rng_seed.truncate(n_entries as usize);
-            if rng_seed.len() != n_entries as usize {
-                return Err(nom::Err::Error(ParseError::from_error_kind(
-                    input,
-                    ErrorKind::Eof,
-                )));
-            }
-            Ok((&rest[bits_u8_len..], rng_seed))
-        })
-        .map(|elements| elements.into_iter().collect())
-        .parse(buffer)
-=======
 /// Deserializer for `String` with generic deserializer for the size of the string
 pub struct StringDeserializer<DL, L>
 where
@@ -602,7 +525,81 @@
             })
             .parse(buffer)?;
         Ok((rest, res?))
->>>>>>> 343844eb
+    }
+}
+
+/// `BitVec<u8>` Serializer
+pub struct BitVecSerializer {
+    u32_serializer: U32VarIntSerializer,
+}
+
+impl BitVecSerializer {
+    /// Create a new `BitVec<u8>` Serializer
+    pub fn new() -> BitVecSerializer {
+        BitVecSerializer {
+            u32_serializer: U32VarIntSerializer::new(),
+        }
+    }
+}
+
+impl Serializer<BitVec<u8>> for BitVecSerializer {
+    fn serialize(&self, value: &BitVec<u8>, buffer: &mut Vec<u8>) -> Result<(), SerializeError> {
+        let n_entries: u32 = value.len().try_into().map_err(|err| {
+            SerializeError::NumberTooBig(format!(
+                "too many entries when serializing a `BitVec<u8>`: {}",
+                err
+            ))
+        })?;
+        self.u32_serializer.serialize(&n_entries, buffer)?;
+        buffer.extend(value.clone().into_vec());
+        Ok(())
+    }
+}
+
+/// `BitVec<u8>` Deserializer
+pub struct BitVecDeserializer {
+    u32_deserializer: U32VarIntDeserializer,
+}
+
+impl BitVecDeserializer {
+    /// Create a new `BitVec<u8>` Deserializer
+    pub fn new() -> BitVecDeserializer {
+        BitVecDeserializer {
+            u32_deserializer: U32VarIntDeserializer::new(
+                Bound::Included(u32::MIN),
+                Included(u32::MAX),
+            ),
+        }
+    }
+}
+
+impl Deserializer<BitVec<u8>> for BitVecDeserializer {
+    fn deserialize<'a, E: ParseError<&'a [u8]> + ContextError<&'a [u8]>>(
+        &self,
+        buffer: &'a [u8],
+    ) -> IResult<&'a [u8], BitVec<u8>, E> {
+        context("Failed rng_seed deserialization", |input| {
+            let (rest, n_entries) = self.u32_deserializer.deserialize(input)?;
+            let bits_u8_len = n_entries.div_ceil(u8::BITS) as usize;
+            if rest.len() < bits_u8_len {
+                return Err(nom::Err::Error(ParseError::from_error_kind(
+                    input,
+                    ErrorKind::Eof,
+                )));
+            }
+            let mut rng_seed: BitVec<u8> = BitVec::try_from_vec(rest[..bits_u8_len].to_vec())
+                .map_err(|_| nom::Err::Error(ParseError::from_error_kind(input, ErrorKind::Eof)))?;
+            rng_seed.truncate(n_entries as usize);
+            if rng_seed.len() != n_entries as usize {
+                return Err(nom::Err::Error(ParseError::from_error_kind(
+                    input,
+                    ErrorKind::Eof,
+                )));
+            }
+            Ok((&rest[bits_u8_len..], rng_seed))
+        })
+        .map(|elements| elements.into_iter().collect())
+        .parse(buffer)
     }
 }
 
