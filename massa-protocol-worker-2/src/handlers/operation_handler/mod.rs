--- conflicted
+++ resolved
@@ -19,11 +19,7 @@
 
 pub(crate) use messages::{OperationMessage, OperationMessageSerializer};
 
-<<<<<<< HEAD
-use super::peer_handler::models::PeerMessageTuple;
-=======
 use super::peer_handler::models::{PeerManagementCmd, PeerMessageTuple};
->>>>>>> 8800dbb1
 
 pub struct OperationHandler {
     pub operation_retrieval_thread: Option<JoinHandle<()>>,
@@ -40,10 +36,7 @@
         receiver_network: Receiver<PeerMessageTuple>,
         local_sender: Sender<OperationHandlerCommand>,
         local_receiver: Receiver<OperationHandlerCommand>,
-<<<<<<< HEAD
-=======
         peer_cmd_sender: Sender<PeerManagementCmd>,
->>>>>>> 8800dbb1
     ) -> Self {
         //TODO: Define bound channel
         let operation_retrieval_thread = start_retrieval_thread(
@@ -54,10 +47,7 @@
             cache.clone(),
             active_connections.clone(),
             local_sender,
-<<<<<<< HEAD
-=======
             peer_cmd_sender,
->>>>>>> 8800dbb1
         );
 
         let operation_propagation_thread =
