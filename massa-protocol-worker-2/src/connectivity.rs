use crossbeam::{
    channel::{unbounded, Sender},
    select,
};
use massa_pool_exports::PoolController;
use massa_protocol_exports_2::{ProtocolConfig, ProtocolError};
use massa_serialization::U64VarIntDeserializer;
use massa_storage::Storage;
use parking_lot::RwLock;
use peernet::{
    config::PeerNetConfiguration,
    network_manager::PeerNetManager,
    peer_id::PeerId,
    transports::{OutConnectionConfig, TcpOutConnectionConfig, TransportType},
};
use std::{collections::HashMap, net::SocketAddr, thread::JoinHandle, time::Duration};
use std::{num::NonZeroUsize, ops::Bound::Included, sync::Arc};

use crate::{
    controller::ProtocolControllerImpl,
    handlers::{
        block_handler::BlockHandler,
<<<<<<< HEAD
        endorsement_handler::{cache::EndorsementCache, EndorsementHandler},
=======
        endorsement_handler::EndorsementHandler,
>>>>>>> 8800dbb1
        operation_handler::{cache::OperationCache, OperationHandler},
        peer_handler::{fallback_function, MassaHandshake, PeerManagementHandler},
    },
    messages::MessagesHandler,
};

pub enum ConnectivityCommand {
    Stop,
}

pub fn start_connectivity_thread(
    config: ProtocolConfig,
    pool_controller: Box<dyn PoolController>,
    storage: Storage,
) -> Result<
    (
        (Sender<ConnectivityCommand>, JoinHandle<()>),
        ProtocolControllerImpl,
    ),
    ProtocolError,
> {
    let (sender, receiver) = unbounded();
    let initial_peers = serde_json::from_str::<HashMap<PeerId, HashMap<SocketAddr, TransportType>>>(
        &std::fs::read_to_string(&config.initial_peers)?,
    )?;
    //TODO: Bound the channel
    // Channels handlers <-> outside world
    let (sender_operations_ext, receiver_operations_ext) = unbounded();
    let (sender_endorsements_ext, receiver_endorsements_ext) = unbounded();
    let (sender_blocks_ext, receiver_blocks_ext) = unbounded();

    let handle = std::thread::spawn({
<<<<<<< HEAD
        let sender_endorsements_ext = sender_endorsements_ext.clone();
=======
>>>>>>> 8800dbb1
        let sender_operations_ext = sender_operations_ext.clone();
        move || {
            let mut peer_management_handler = PeerManagementHandler::new(initial_peers);
            //TODO: Bound the channel
            // Channels network <-> handlers
            let (sender_operations, receiver_operations) = unbounded();
            let (sender_endorsements, receiver_endorsements) = unbounded();
            let (sender_blocks, receiver_blocks) = unbounded();

            // Register channels for handlers
            let message_handlers: MessagesHandler = MessagesHandler {
                sender_blocks,
                sender_endorsements,
                sender_operations,
                sender_peers: peer_management_handler.sender.msg_sender.clone(),
                id_deserializer: U64VarIntDeserializer::new(Included(0), Included(u64::MAX)),
            };

            let mut peernet_config = PeerNetConfiguration::default(
                MassaHandshake::new(peer_management_handler.peer_db.clone()),
                message_handlers,
            );
            peernet_config.self_keypair = config.keypair.clone();
            peernet_config.fallback_function = Some(&fallback_function);
            //TODO: Add the rest of the config
            peernet_config.max_in_connections = config.max_in_connections;
            peernet_config.max_out_connections = config.max_out_connections;

            let mut manager = PeerNetManager::new(peernet_config);

            // Create cache outside of the op handler because it could be used by other handlers
            //TODO: Add real config values
            let operation_cache = Arc::new(RwLock::new(OperationCache::new(
                NonZeroUsize::new(usize::MAX).unwrap(),
                NonZeroUsize::new(usize::MAX).unwrap(),
            )));
<<<<<<< HEAD
            let endorsement_cache = Arc::new(RwLock::new(EndorsementCache::new(
                NonZeroUsize::new(usize::MAX).unwrap(),
                NonZeroUsize::new(usize::MAX).unwrap(),
            )));
=======
>>>>>>> 8800dbb1

            // Start handlers
            let mut operation_handler = OperationHandler::new(
                pool_controller.clone(),
                storage.clone_without_refs(),
                config.clone(),
                operation_cache,
                manager.active_connections.clone(),
                receiver_operations,
                sender_operations_ext,
                receiver_operations_ext,
<<<<<<< HEAD
            );
            let mut endorsement_handler = EndorsementHandler::new(
                pool_controller,
                endorsement_cache,
                storage,
                config.clone(),
                manager.active_connections.clone(),
                receiver_endorsements,
                sender_endorsements_ext,
=======
                peer_management_handler.sender.command_sender.clone(),
            );
            let mut endorsement_handler = EndorsementHandler::new(
                pool_controller,
                storage,
                manager.active_connections.clone(),
                receiver_endorsements,
>>>>>>> 8800dbb1
                receiver_endorsements_ext,
            );
            let mut block_handler = BlockHandler::new(
                manager.active_connections.clone(),
                receiver_blocks,
                receiver_blocks_ext,
            );

            for (addr, transport) in config.listeners {
                manager.start_listener(transport, addr).expect(&format!(
                    "Failed to start listener {:?} of transport {:?} in protocol",
                    addr, transport
                ));
            }
            //Try to connect to peers
            loop {
                select! {
                        recv(receiver) -> msg => {
                            if let Ok(ConnectivityCommand::Stop) = msg {
                                if let Some(handle) = peer_management_handler.thread_join.take() {
                                    handle.join().expect("Failed to join peer manager thread");
                                }
                                operation_handler.stop();
                                endorsement_handler.stop();
                                block_handler.stop();
                                break;
                            }
                        }
                    default(Duration::from_millis(2000)) => {
                        // Check if we need to connect to peers
                        let nb_connection_to_try = {
                            let active_connections = manager.active_connections.read();
                            let nb_connection_to_try = active_connections.max_out_connections - active_connections.nb_out_connections;
                            if nb_connection_to_try == 0 {
                                continue;
                            }
                            nb_connection_to_try
                        };
                        // Get the best peers
                        {
                            let peer_db_read = peer_management_handler.peer_db.read();
                            let best_peers = peer_db_read.get_best_peers(nb_connection_to_try);
                            for peer_id in best_peers {
                                let peer_info = peer_db_read.peers.get(&peer_id).unwrap();
                                if peer_info.last_announce.listeners.is_empty() {
                                    continue;
                                }
                                {
                                    {
                                        let active_connections = manager.active_connections.read();
                                        if active_connections.connections.contains_key(&peer_id) {
                                            continue;
                                        }
                                    }
                                    // We only manage TCP for now
                                    let (addr, _transport) = peer_info.last_announce.listeners.iter().next().unwrap();
                                    manager.try_connect(*addr, Duration::from_millis(200), &OutConnectionConfig::Tcp(Box::new(TcpOutConnectionConfig {}))).unwrap();
                                };
                            };
                        }
                    }
                }
            }
        }
    });
    // Start controller
    let controller = ProtocolControllerImpl::new(
        sender_blocks_ext,
        sender_operations_ext,
        sender_endorsements_ext,
    );
    Ok(((sender, handle), controller))
}<|MERGE_RESOLUTION|>--- conflicted
+++ resolved
@@ -20,11 +20,7 @@
     controller::ProtocolControllerImpl,
     handlers::{
         block_handler::BlockHandler,
-<<<<<<< HEAD
         endorsement_handler::{cache::EndorsementCache, EndorsementHandler},
-=======
-        endorsement_handler::EndorsementHandler,
->>>>>>> 8800dbb1
         operation_handler::{cache::OperationCache, OperationHandler},
         peer_handler::{fallback_function, MassaHandshake, PeerManagementHandler},
     },
@@ -57,10 +53,7 @@
     let (sender_blocks_ext, receiver_blocks_ext) = unbounded();
 
     let handle = std::thread::spawn({
-<<<<<<< HEAD
         let sender_endorsements_ext = sender_endorsements_ext.clone();
-=======
->>>>>>> 8800dbb1
         let sender_operations_ext = sender_operations_ext.clone();
         move || {
             let mut peer_management_handler = PeerManagementHandler::new(initial_peers);
@@ -97,13 +90,10 @@
                 NonZeroUsize::new(usize::MAX).unwrap(),
                 NonZeroUsize::new(usize::MAX).unwrap(),
             )));
-<<<<<<< HEAD
             let endorsement_cache = Arc::new(RwLock::new(EndorsementCache::new(
                 NonZeroUsize::new(usize::MAX).unwrap(),
                 NonZeroUsize::new(usize::MAX).unwrap(),
             )));
-=======
->>>>>>> 8800dbb1
 
             // Start handlers
             let mut operation_handler = OperationHandler::new(
@@ -115,7 +105,7 @@
                 receiver_operations,
                 sender_operations_ext,
                 receiver_operations_ext,
-<<<<<<< HEAD
+                peer_management_handler.sender.command_sender.clone(),
             );
             let mut endorsement_handler = EndorsementHandler::new(
                 pool_controller,
@@ -125,15 +115,6 @@
                 manager.active_connections.clone(),
                 receiver_endorsements,
                 sender_endorsements_ext,
-=======
-                peer_management_handler.sender.command_sender.clone(),
-            );
-            let mut endorsement_handler = EndorsementHandler::new(
-                pool_controller,
-                storage,
-                manager.active_connections.clone(),
-                receiver_endorsements,
->>>>>>> 8800dbb1
                 receiver_endorsements_ext,
             );
             let mut block_handler = BlockHandler::new(
