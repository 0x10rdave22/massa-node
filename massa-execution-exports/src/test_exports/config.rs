--- conflicted
+++ resolved
@@ -76,9 +76,7 @@
             broadcast_slot_execution_traces_channel_capacity: 5000,
             max_execution_traces_slot_limit: 320,
             block_dump_folder_path,
-<<<<<<< HEAD
             max_recursive_calls_depth: 50,
-=======
             condom_limits: CondomLimits {
                 max_exports: Some(100),
                 max_functions: Some(100),
@@ -96,7 +94,6 @@
                 max_custom_sections_len: Some(100),
                 max_custom_sections_data_len: Some(1_000_000),
             },
->>>>>>> b616bda0
         }
     }
 }