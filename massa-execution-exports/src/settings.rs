--- conflicted
+++ resolved
@@ -108,11 +108,8 @@
     pub max_recursive_calls_depth: u16,
     /// Runtime condom middleware limits
     pub condom_limits: CondomLimits,
-<<<<<<< HEAD
     /// deferred calls config
     pub deferred_calls_config: DeferredCallsConfig,
-=======
     /// Maximum number of event that an operation can emit
     pub max_event_per_operation: usize,
->>>>>>> 2d5a5f29
 }