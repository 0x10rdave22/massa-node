--- conflicted
+++ resolved
@@ -155,11 +155,7 @@
                 )?)
                 .map_err(|e| PoolError::ChannelError(format!("could not send {:?}", e)))?,
             PoolCommand::GetOperation { id, response_tx } => response_tx
-<<<<<<< HEAD
-                .send(self.operation_pool.get_operation(id)?)
-=======
                 .send(self.operation_pool.get_operation(id))
->>>>>>> 7953b3fb
                 .map_err(|e| PoolError::ChannelError(format!("could not send {:?}", e)))?,
         }
         Ok(())
