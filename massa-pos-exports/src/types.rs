--- conflicted
+++ resolved
@@ -5,30 +5,18 @@
 use bitvec::prelude::*;
 use massa_models::{prehash::Map, Address, Amount, Slot};
 
-<<<<<<< HEAD
-#[derive(Default, Debug)]
-=======
 /// Final state of PoS
->>>>>>> fedff594
 pub struct PoSFinalState {
     /// contiguous cycle history. Front = newest.
     pub cycle_history: VecDeque<CycleInfo>,
     /// latest final slot
-<<<<<<< HEAD
-    pub last_final_slot: Option<Slot>,
-
-=======
     pub last_final_slot: Slot,
->>>>>>> fedff594
     /// coins to be credited at the end of the slot
     pub deferred_credits: BTreeMap<Slot, Map<Address, Amount>>,
 }
 
-<<<<<<< HEAD
-#[derive(Default, Debug)]
-=======
 /// State of a cycle for all threads
->>>>>>> fedff594
+#[derive(Default)]
 pub struct CycleInfo {
     /// cycle number
     pub cycle: u64,
@@ -42,11 +30,8 @@
     pub production_stats: Map<Address, ProductionStats>,
 }
 
-<<<<<<< HEAD
+/// Block production statistic
 #[derive(Default, Debug, Copy, Clone)]
-=======
-/// Block production statistic
->>>>>>> fedff594
 pub struct ProductionStats {
     /// Number of successfully created blocks
     pub block_success_count: u64,
@@ -54,23 +39,15 @@
     pub block_failure_count: u64,
 }
 
-<<<<<<< HEAD
+/// Recap of all PoS changes
 #[derive(Default, Debug, Clone)]
-=======
-/// Recap of all PoS changes
->>>>>>> fedff594
 pub struct PoSChanges {
     /// extra block seed bits added
     pub seed_bits: BitVec<Lsb0, u8>,
     /// new roll counts for addresses (can be 0 to remove the address from the registry)
     pub roll_changes: Map<Address, u64>,
     /// updated production statistics
-<<<<<<< HEAD
     pub production_stats: Map<Address, ProductionStats>,
-
-=======
-    pub production_stats: ProductionStats,
->>>>>>> fedff594
     /// set deferred credits indexed by target slot (can be set to 0 to cancel some, in case of slash)
     /// ordered structure to ensure slot iteration order is deterministic
     pub deferred_credits: BTreeMap<Slot, Map<Address, Amount>>,
