//! Copyright (c) 2023 MASSA LABS <info@massa.net>

//! This file defines a structure to list and prune previously executed denunciations.
//! Used to detect denunciation reuse.

use crate::{ExecutedDenunciationsChanges, ExecutedDenunciationsConfig};
use massa_db_exports::{
    DBBatch, ShareableMassaDBController, CRUD_ERROR, EXECUTED_DENUNCIATIONS_INDEX_DESER_ERROR,
    EXECUTED_DENUNCIATIONS_INDEX_SER_ERROR, EXECUTED_DENUNCIATIONS_PREFIX, STATE_CF,
};
use massa_models::denunciation::Denunciation;
use massa_models::{
    denunciation::{DenunciationIndex, DenunciationIndexDeserializer, DenunciationIndexSerializer},
    slot::{Slot, SlotDeserializer, SlotSerializer},
};
use massa_serialization::{
    DeserializeError, Deserializer, SerializeError, Serializer, U64VarIntDeserializer,
    U64VarIntSerializer,
};
use nom::{
    error::{context, ContextError, ParseError},
    multi::length_count,
    sequence::tuple,
    IResult, Parser,
};
use std::collections::{BTreeMap, HashSet};
use std::ops::Bound::{Excluded, Included};

/// Denunciation index key formatting macro
#[macro_export]
macro_rules! denunciation_index_key {
    ($id:expr) => {
        [&EXECUTED_DENUNCIATIONS_PREFIX.as_bytes(), &$id[..]].concat()
    };
}

/// A structure to list and prune previously executed denunciations
#[derive(Clone)]
pub struct ExecutedDenunciations {
    /// Executed denunciations configuration
    config: ExecutedDenunciationsConfig,
    /// Access to the RocksDB database
    pub db: ShareableMassaDBController,
    /// for better pruning complexity
    pub sorted_denunciations: BTreeMap<Slot, HashSet<DenunciationIndex>>,
    /// for rocksdb serialization
    denunciation_index_serializer: DenunciationIndexSerializer,
    /// for rocksdb deserialization
    denunciation_index_deserializer: DenunciationIndexDeserializer,
}

impl ExecutedDenunciations {
    /// Create a new `ExecutedDenunciations`
    pub fn new(config: ExecutedDenunciationsConfig, db: ShareableMassaDBController) -> Self {
        let denunciation_index_deserializer =
            DenunciationIndexDeserializer::new(config.thread_count, config.endorsement_count);
        Self {
            config,
            db,
            sorted_denunciations: Default::default(),
            denunciation_index_serializer: DenunciationIndexSerializer::new(),
            denunciation_index_deserializer,
        }
    }

    /// Recomputes the local caches after bootstrap or loading the state from disk
    pub fn recompute_sorted_denunciations(&mut self) {
        self.sorted_denunciations.clear();

        let db = self.db.read();

        for (serialized_de_idx, _) in
            db.prefix_iterator_cf(STATE_CF, EXECUTED_DENUNCIATIONS_PREFIX.as_bytes())
        {
            if !serialized_de_idx.starts_with(EXECUTED_DENUNCIATIONS_PREFIX.as_bytes()) {
                break;
            }
            let (_, de_idx) = self
                .denunciation_index_deserializer
                .deserialize::<DeserializeError>(
                    &serialized_de_idx[EXECUTED_DENUNCIATIONS_PREFIX.len()..],
                )
                .expect(EXECUTED_DENUNCIATIONS_INDEX_DESER_ERROR);

            self.sorted_denunciations
                .entry(*de_idx.get_slot())
                .and_modify(|ids| {
                    ids.insert(de_idx);
                })
                .or_insert_with(|| {
                    let mut new = HashSet::default();
                    new.insert(de_idx);
                    new
                });
        }
    }

    /// Reset the executed denunciations
    ///
    /// USED FOR BOOTSTRAP ONLY
    pub fn reset(&mut self) {
        {
            let mut db = self.db.write();
            db.delete_prefix(EXECUTED_DENUNCIATIONS_PREFIX, STATE_CF, None);
        }

        self.recompute_sorted_denunciations();
    }

    /// Check if a denunciation (e.g. a denunciation index) was executed
    pub fn contains(&self, de_idx: &DenunciationIndex) -> bool {
        let db = self.db.read();

        let mut serialized_de_idx = Vec::new();
        self.denunciation_index_serializer
            .serialize(de_idx, &mut serialized_de_idx)
            .expect(EXECUTED_DENUNCIATIONS_INDEX_SER_ERROR);

        db.get_cf(STATE_CF, denunciation_index_key!(serialized_de_idx))
            .expect(CRUD_ERROR)
            .is_some()
    }

    /// Apply speculative operations changes to the final executed denunciations state
    pub fn apply_changes_to_batch(
        &mut self,
        changes: ExecutedDenunciationsChanges,
        slot: Slot,
        batch: &mut DBBatch,
    ) {
        for de_idx in changes {
            self.put_entry(&de_idx, batch);
            self.sorted_denunciations
                .entry(*de_idx.get_slot())
                .and_modify(|ids| {
                    ids.insert(de_idx);
                })
                .or_insert_with(|| {
                    let mut new = HashSet::default();
                    new.insert(de_idx);
                    new
                });
        }

        self.prune_to_batch(slot, batch);
    }

    /// Prune all denunciations that have expired, assuming the given slot is final
    fn prune_to_batch(&mut self, slot: Slot, batch: &mut DBBatch) {
<<<<<<< HEAD
        let mut drained = Vec::new();
        self.sorted_denunciations.retain(|de_idx_slot, de_indexes| {
            let is_kept = !Denunciation::is_expired(
                &de_idx_slot.period,
                &slot.period,
                &self.config.denunciation_expire_periods,
            );
            if !is_kept {
                drained.push(de_indexes.clone());
            }
            is_kept
        });
=======
        // Force-keep `keep_executed_history_extra_periods` for API polling safety
        let effective_expiry_periods = self
            .config
            .denunciation_expire_periods
            .saturating_add(self.config.keep_executed_history_extra_periods);

        let drained: Vec<(Slot, HashSet<DenunciationIndex>)> = self
            .sorted_denunciations
            .extract_if(|de_idx_slot, _| {
                Denunciation::is_expired(
                    &de_idx_slot.period,
                    &slot.period,
                    &effective_expiry_periods,
                )
            })
            .collect();
>>>>>>> 37819e9f

        for de_indexes in drained {
            for de_idx in de_indexes.iter() {
                self.delete_entry(de_idx, batch)
            }
        }
    }

    /// Add a denunciation_index to the DB
    ///
    /// # Arguments
    /// * `de_idx`
    /// * `batch`: the given operation batch to update
    fn put_entry(&self, de_idx: &DenunciationIndex, batch: &mut DBBatch) {
        let db = self.db.read();

        let mut serialized_de_idx = Vec::new();
        self.denunciation_index_serializer
            .serialize(de_idx, &mut serialized_de_idx)
            .expect(EXECUTED_DENUNCIATIONS_INDEX_SER_ERROR);

        db.put_or_update_entry_value(batch, denunciation_index_key!(serialized_de_idx), b"");
    }

    /// Remove a denunciation_index from the DB
    ///
    /// # Arguments
    /// * `de_idx`: the denunciation index to remove
    /// * batch: the given operation batch to update
    fn delete_entry(&self, de_idx: &DenunciationIndex, batch: &mut DBBatch) {
        let db = self.db.read();

        let mut serialized_de_idx = Vec::new();
        self.denunciation_index_serializer
            .serialize(de_idx, &mut serialized_de_idx)
            .expect(EXECUTED_DENUNCIATIONS_INDEX_SER_ERROR);

        db.delete_key(batch, denunciation_index_key!(serialized_de_idx));
    }

    /// Deserializes the key and value, useful after bootstrap
    pub fn is_key_value_valid(&self, serialized_key: &[u8], serialized_value: &[u8]) -> bool {
        if !serialized_key.starts_with(EXECUTED_DENUNCIATIONS_PREFIX.as_bytes()) {
            return false;
        }

        let Ok((rest, _idx)) = self
            .denunciation_index_deserializer
            .deserialize::<DeserializeError>(
                &serialized_key[EXECUTED_DENUNCIATIONS_PREFIX.len()..],
            )
        else {
            return false;
        };
        if !rest.is_empty() {
            return false;
        }

        if !serialized_value.is_empty() {
            return false;
        }

        true
    }
}

/// `ExecutedDenunciations` Serializer
pub struct ExecutedDenunciationsSerializer {
    slot_serializer: SlotSerializer,
    de_idx_serializer: DenunciationIndexSerializer,
    u64_serializer: U64VarIntSerializer,
}

impl Default for ExecutedDenunciationsSerializer {
    fn default() -> Self {
        Self::new()
    }
}

impl ExecutedDenunciationsSerializer {
    /// Create a new `ExecutedDenunciations` Serializer
    pub fn new() -> Self {
        Self {
            slot_serializer: SlotSerializer::new(),
            de_idx_serializer: DenunciationIndexSerializer::new(),
            u64_serializer: U64VarIntSerializer::new(),
        }
    }
}

impl Serializer<BTreeMap<Slot, HashSet<DenunciationIndex>>> for ExecutedDenunciationsSerializer {
    fn serialize(
        &self,
        value: &BTreeMap<Slot, HashSet<DenunciationIndex>>,
        buffer: &mut Vec<u8>,
    ) -> Result<(), SerializeError> {
        // exec denunciations length
        self.u64_serializer
            .serialize(&(value.len() as u64), buffer)?;
        // executed ops
        for (slot, ids) in value {
            // slot
            self.slot_serializer.serialize(slot, buffer)?;
            // slot ids length
            self.u64_serializer.serialize(&(ids.len() as u64), buffer)?;
            // slots ids
            for de_idx in ids {
                self.de_idx_serializer.serialize(de_idx, buffer)?;
            }
        }
        Ok(())
    }
}

/// Deserializer for `ExecutedDenunciations`
pub struct ExecutedDenunciationsDeserializer {
    de_idx_deserializer: DenunciationIndexDeserializer,
    slot_deserializer: SlotDeserializer,
    ops_length_deserializer: U64VarIntDeserializer,
    slot_ops_length_deserializer: U64VarIntDeserializer,
}

impl ExecutedDenunciationsDeserializer {
    /// Create a new deserializer for `ExecutedDenunciations`
    pub fn new(
        thread_count: u8,
        endorsement_count: u32,
        max_executed_de_length: u64,
        max_denunciations_per_block_header: u64,
    ) -> Self {
        Self {
            de_idx_deserializer: DenunciationIndexDeserializer::new(
                thread_count,
                endorsement_count,
            ),
            slot_deserializer: SlotDeserializer::new(
                (Included(u64::MIN), Included(u64::MAX)),
                (Included(0), Excluded(thread_count)),
            ),
            ops_length_deserializer: U64VarIntDeserializer::new(
                Included(u64::MIN),
                Included(max_executed_de_length),
            ),
            slot_ops_length_deserializer: U64VarIntDeserializer::new(
                Included(u64::MIN),
                Included(max_denunciations_per_block_header),
            ),
        }
    }
}

impl Deserializer<BTreeMap<Slot, HashSet<DenunciationIndex>>>
    for ExecutedDenunciationsDeserializer
{
    fn deserialize<'a, E: ParseError<&'a [u8]> + ContextError<&'a [u8]>>(
        &self,
        buffer: &'a [u8],
    ) -> IResult<&'a [u8], BTreeMap<Slot, HashSet<DenunciationIndex>>, E> {
        context(
            "ExecutedDenunciations",
            length_count(
                context("length", |input| {
                    self.ops_length_deserializer.deserialize(input)
                }),
                context(
                    "slot de_idx",
                    tuple((
                        context("slot", |input| self.slot_deserializer.deserialize(input)),
                        length_count(
                            context("slot denunciations length", |input| {
                                self.slot_ops_length_deserializer.deserialize(input)
                            }),
                            context("denunciation index", |input| {
                                self.de_idx_deserializer.deserialize(input)
                            }),
                        ),
                    )),
                ),
            ),
        )
        .map(|operations| {
            operations
                .into_iter()
                .map(|(slot, ids)| (slot, ids.into_iter().collect()))
                .collect()
        })
        .parse(buffer)
    }
}<|MERGE_RESOLUTION|>--- conflicted
+++ resolved
@@ -147,20 +147,6 @@
 
     /// Prune all denunciations that have expired, assuming the given slot is final
     fn prune_to_batch(&mut self, slot: Slot, batch: &mut DBBatch) {
-<<<<<<< HEAD
-        let mut drained = Vec::new();
-        self.sorted_denunciations.retain(|de_idx_slot, de_indexes| {
-            let is_kept = !Denunciation::is_expired(
-                &de_idx_slot.period,
-                &slot.period,
-                &self.config.denunciation_expire_periods,
-            );
-            if !is_kept {
-                drained.push(de_indexes.clone());
-            }
-            is_kept
-        });
-=======
         // Force-keep `keep_executed_history_extra_periods` for API polling safety
         let effective_expiry_periods = self
             .config
@@ -177,7 +163,6 @@
                 )
             })
             .collect();
->>>>>>> 37819e9f
 
         for de_indexes in drained {
             for de_idx in de_indexes.iter() {
