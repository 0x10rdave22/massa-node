//! Copyright (c) 2022 MASSA LABS <info@massa.net>

//! This file defines the final state of the node, which includes
//! the final ledger and asynchronous message pool that are kept at
//! the output of a given final slot (the latest executed final slot),
//! and need to be bootstrapped by nodes joining the network.

use crate::controller_trait::FinalStateController;
use crate::{config::FinalStateConfig, error::FinalStateError, state_changes::StateChanges};

use anyhow::{anyhow, Result as AnyResult};
use massa_async_pool::AsyncPool;
use massa_db_exports::EXECUTION_TRAIL_HASH_PREFIX;
use massa_db_exports::{
    DBBatch, MassaIteratorMode, ShareableMassaDBController, ASYNC_POOL_PREFIX,
    CYCLE_HISTORY_PREFIX, DEFERRED_CREDITS_PREFIX, EXECUTED_DENUNCIATIONS_PREFIX,
    EXECUTED_OPS_PREFIX, LEDGER_PREFIX, MIP_STORE_PREFIX, STATE_CF,
};
use massa_executed_ops::ExecutedDenunciations;
use massa_executed_ops::ExecutedOps;
use massa_hash::Hash;
use massa_ledger_exports::LedgerController;
use massa_ledger_exports::SetOrKeep;
use massa_models::operation::OperationId;
use massa_models::slot::Slot;
use massa_pos_exports::{PoSFinalState, SelectorController};
use massa_versioning::versioning::MipStore;
use tracing::{debug, info, warn};

#[cfg(feature = "bootstrap_server")]
use massa_models::config::PERIODS_BETWEEN_BACKUPS;
use massa_models::timeslots::get_block_slot_timestamp;

/// Represents a final state `(ledger, async pool, executed_ops, executed_de and the state of the PoS)`
pub struct FinalState {
    /// execution state configuration
    pub(crate) config: FinalStateConfig,
    /// final ledger associating addresses to their balance, executable bytecode and data
    pub ledger: Box<dyn LedgerController>,
    /// asynchronous pool containing messages sorted by priority and their data
    pub async_pool: AsyncPool,
    /// proof of stake state containing cycle history and deferred credits
    pub pos_state: PoSFinalState,
    /// executed operations
    pub executed_ops: ExecutedOps,
    /// executed denunciations
    pub executed_denunciations: ExecutedDenunciations,
    /// MIP store
    pub mip_store: MipStore,
    /// last_start_period
    /// * If start new network: set to 0
    /// * If from snapshot: retrieve from args
    /// * If from bootstrap: set during bootstrap
    pub last_start_period: u64,
    /// last_slot_before_downtime
    /// * None if start new network
    /// * If from snapshot: retrieve from the slot attached to the snapshot
    /// * If from bootstrap: set during bootstrap
    pub last_slot_before_downtime: Option<Slot>,
    /// the rocksdb instance used to write every final_state struct on disk
    pub db: ShareableMassaDBController,
}

impl FinalState {
    /// Initializes a new `FinalState`
    ///
    /// # Arguments
    /// * `config`: the configuration of the final state to use for initialization
    /// * `ledger`: the instance of the ledger on disk. Used to apply changes to the ledger.
    /// * `selector`: the pos selector. Used to send draw inputs when a new cycle is completed.
    /// * `reset_final_state`: if true, we only keep the ledger, and we reset the other fields of the final state
    pub fn new(
        db: ShareableMassaDBController,
        config: FinalStateConfig,
        ledger: Box<dyn LedgerController>,
        selector: Box<dyn SelectorController>,
        mip_store: MipStore,
        reset_final_state: bool,
    ) -> Result<Self, FinalStateError> {
        let db_slot = db
            .read()
            .get_change_id()
            .map_err(|_| FinalStateError::InvalidSlot(String::from("Could not get slot in db")))?;

        // create the pos state
        let pos_state = PoSFinalState::new(
            config.pos_config.clone(),
            &config.initial_seed_string,
            &config.initial_rolls_path,
            selector,
            db.clone(),
        )
        .map_err(|err| FinalStateError::PosError(format!("PoS final state init error: {}", err)))?;

        // attach at the output of the latest initial final slot, that is the last genesis slot
        let slot = if reset_final_state {
            Slot::new(0, config.thread_count.saturating_sub(1))
        } else {
            db_slot
        };

        // create the async pool
        let async_pool = AsyncPool::new(config.async_pool_config.clone(), db.clone());

        // create a default executed ops
        let executed_ops = ExecutedOps::new(config.executed_ops_config.clone(), db.clone());

        // create a default executed denunciations
        let executed_denunciations =
            ExecutedDenunciations::new(config.executed_denunciations_config.clone(), db.clone());

        let mut final_state = FinalState {
            ledger,
            async_pool,
            pos_state,
            config,
            executed_ops,
            executed_denunciations,
            mip_store,
            last_start_period: 0,
            last_slot_before_downtime: None,
            db,
        };

        if reset_final_state {
            final_state.db.read().set_initial_change_id(slot);
            // delete the execution trail hash
            final_state
                .db
                .write()
                .delete_prefix(EXECUTION_TRAIL_HASH_PREFIX, STATE_CF, None);
            final_state.async_pool.reset();
            final_state.pos_state.reset();
            final_state.executed_ops.reset();
            final_state.executed_denunciations.reset();
        }

        info!(
            "final_state hash at slot {}: {}",
            slot,
            final_state.db.read().get_xof_db_hash()
        );

        // create the final state
        Ok(final_state)
    }

    /// Once we created a FinalState from a snapshot, we need to edit it to attach at the end_slot and handle the downtime.
    /// This basically recreates the history of the final_state, without executing the slots.
    fn interpolate_downtime(&mut self) -> Result<(), FinalStateError> {
        let current_slot =
            self.db.read().get_change_id().map_err(|_| {
                FinalStateError::InvalidSlot(String::from("Could not get slot in db"))
            })?;
        let current_slot_cycle = current_slot.get_cycle(self.config.periods_per_cycle);

        let end_slot = Slot::new(
            self.last_start_period,
            self.config.thread_count.saturating_sub(1),
        );
        let end_slot_cycle = end_slot.get_cycle(self.config.periods_per_cycle);

        debug!(
            "Interpolating downtime between slots {} and {}",
            current_slot, end_slot
        );

        if current_slot_cycle == end_slot_cycle {
            // In that case, we just complete the gap in the same cycle
            self.interpolate_single_cycle(current_slot, end_slot)?;
        } else {
            // Here, we we also complete the cycle_infos in between
            self.interpolate_multiple_cycles(
                current_slot,
                end_slot,
                current_slot_cycle,
                end_slot_cycle,
            )?;
        }

        // Recompute the hash with the updated data and feed it to POS_state.
        let final_state_hash = self.db.read().get_xof_db_hash();

        info!(
            "final_state hash at slot {}: {}",
            end_slot, final_state_hash
        );

        // feed final_state_hash to the last cycle
        let cycle = end_slot.get_cycle(self.config.periods_per_cycle);

        self.pos_state
            .feed_cycle_state_hash(cycle, final_state_hash);

        Ok(())
    }

    /// This helper function is to be called if the downtime does not span over multiple cycles
    fn interpolate_single_cycle(
        &mut self,
        current_slot: Slot,
        end_slot: Slot,
    ) -> Result<(), FinalStateError> {
        let latest_snapshot_cycle = self.pos_state.cycle_history_cache.back().cloned().ok_or(
            FinalStateError::SnapshotError(String::from(
                "Impossible to interpolate the downtime: no cycle in the given snapshot",
            )),
        )?;

        let latest_snapshot_cycle_info = self
            .pos_state
            .get_cycle_info(latest_snapshot_cycle.0)
            .ok_or_else(|| FinalStateError::SnapshotError(String::from("Missing cycle info")))?;

        let mut batch = DBBatch::new();

        self.pos_state
            .cycle_history_cache
            .pop_back()
            .ok_or(FinalStateError::SnapshotError(String::from(
                "Impossible to interpolate the downtime: no cycle in the given snapshot",
            )))?;
        self.pos_state
            .delete_cycle_info(latest_snapshot_cycle.0, &mut batch);

        self.pos_state
            .db
            .write()
            .write_batch(batch, Default::default(), Some(end_slot));

        let mut batch = DBBatch::new();

        self.pos_state
            .create_new_cycle_from_last(
                &latest_snapshot_cycle_info,
                current_slot
                    .get_next_slot(self.config.thread_count)
                    .expect("Cannot get next slot"),
                end_slot,
                &mut batch,
            )
            .map_err(|err| FinalStateError::PosError(format!("{}", err)))?;

        self.pos_state
            .db
            .write()
            .write_batch(batch, Default::default(), Some(end_slot));

        Ok(())
    }

    /// This helper function is to be called if the downtime spans over multiple cycles
    fn interpolate_multiple_cycles(
        &mut self,
        current_slot: Slot,
        end_slot: Slot,
        current_slot_cycle: u64,
        end_slot_cycle: u64,
    ) -> Result<(), FinalStateError> {
        let latest_snapshot_cycle = self.pos_state.cycle_history_cache.back().cloned().ok_or(
            FinalStateError::SnapshotError(String::from(
                "Impossible to interpolate the downtime: no cycle in the given snapshot",
            )),
        )?;

        let latest_snapshot_cycle_info = self
            .pos_state
            .get_cycle_info(latest_snapshot_cycle.0)
            .ok_or_else(|| FinalStateError::SnapshotError(String::from("Missing cycle info")))?;

        let mut batch = DBBatch::new();

        self.pos_state
            .cycle_history_cache
            .pop_back()
            .ok_or(FinalStateError::SnapshotError(String::from(
                "Impossible to interpolate the downtime: no cycle in the given snapshot",
            )))?;
        self.pos_state
            .delete_cycle_info(latest_snapshot_cycle.0, &mut batch);

        self.pos_state
            .db
            .write()
            .write_batch(batch, Default::default(), Some(end_slot));

        // Firstly, complete the first cycle
        let last_slot = Slot::new_last_of_cycle(
            current_slot_cycle,
            self.config.periods_per_cycle,
            self.config.thread_count,
        )
        .map_err(|err| {
            FinalStateError::InvalidSlot(format!(
                "Cannot create slot for interpolating downtime: {}",
                err
            ))
        })?;

        let mut batch = DBBatch::new();

        self.pos_state
            .create_new_cycle_from_last(
                &latest_snapshot_cycle_info,
                current_slot
                    .get_next_slot(self.config.thread_count)
                    .expect("Cannot get next slot"),
                last_slot,
                &mut batch,
            )
            .map_err(|err| FinalStateError::PosError(format!("{}", err)))?;

        self.pos_state
            .db
            .write()
            .write_batch(batch, Default::default(), Some(end_slot));

        // Feed final_state_hash to the completed cycle
        self.feed_cycle_hash_and_selector_for_interpolation(current_slot_cycle)?;

        // TODO: Bring back the following optimisation (it fails because of selector)
        // Then, build all the completed cycles in betweens. If we have to build more cycles than the cycle_history_length, we only build the last ones.
        //let current_slot_cycle = (current_slot_cycle + 1)
        //    .max(end_slot_cycle.saturating_sub(self.config.pos_config.cycle_history_length as u64));
        let current_slot_cycle = current_slot_cycle + 1;

        for cycle in current_slot_cycle..end_slot_cycle {
            let first_slot = Slot::new_first_of_cycle(cycle, self.config.periods_per_cycle)
                .map_err(|err| {
                    FinalStateError::InvalidSlot(format!(
                        "Cannot create slot for interpolating downtime: {}",
                        err
                    ))
                })?;

            let last_slot = Slot::new_last_of_cycle(
                cycle,
                self.config.periods_per_cycle,
                self.config.thread_count,
            )
            .map_err(|err| {
                FinalStateError::InvalidSlot(format!(
                    "Cannot create slot for interpolating downtime: {}",
                    err
                ))
            })?;

            let mut batch = DBBatch::new();

            self.pos_state
                .create_new_cycle_from_last(
                    &latest_snapshot_cycle_info,
                    first_slot,
                    last_slot,
                    &mut batch,
                )
                .map_err(|err| FinalStateError::PosError(format!("{}", err)))?;

            self.pos_state
                .db
                .write()
                .write_batch(batch, Default::default(), Some(end_slot));

            // Feed final_state_hash to the completed cycle
            self.feed_cycle_hash_and_selector_for_interpolation(cycle)?;
        }

        // Then, build the last cycle
        let first_slot = Slot::new_first_of_cycle(end_slot_cycle, self.config.periods_per_cycle)
            .map_err(|err| {
                FinalStateError::InvalidSlot(format!(
                    "Cannot create slot for interpolating downtime: {}",
                    err
                ))
            })?;

        let mut batch = DBBatch::new();

        self.pos_state
            .create_new_cycle_from_last(
                &latest_snapshot_cycle_info,
                first_slot,
                end_slot,
                &mut batch,
            )
            .map_err(|err| FinalStateError::PosError(format!("{}", err)))?;

        // If the end_slot_cycle is completed
        if end_slot.is_last_of_cycle(self.config.periods_per_cycle, self.config.thread_count) {
            // Feed final_state_hash to the completed cycle
            self.feed_cycle_hash_and_selector_for_interpolation(end_slot_cycle)?;
        }

        // We reduce the cycle_history len as needed
        while self.pos_state.cycle_history_cache.len() > self.pos_state.config.cycle_history_length
        {
            if let Some((cycle, _)) = self.pos_state.cycle_history_cache.pop_front() {
                self.pos_state.delete_cycle_info(cycle, &mut batch);
            }
        }

        self.db
            .write()
            .write_batch(batch, Default::default(), Some(end_slot));

        Ok(())
    }

    /// Used during interpolation, when a new cycle is set as completed
    fn feed_cycle_hash_and_selector_for_interpolation(
        &mut self,
        cycle: u64,
    ) -> Result<(), FinalStateError> {
        let final_state_hash = self.db.read().get_xof_db_hash();

        self.pos_state
            .feed_cycle_state_hash(cycle, final_state_hash);

        self.pos_state
            .feed_selector(cycle.checked_add(2).ok_or_else(|| {
                FinalStateError::PosError("cycle overflow when feeding selector".into())
            })?)
            .map_err(|_| {
                FinalStateError::PosError("cycle overflow when feeding selector".into())
            })?;
        Ok(())
    }

    fn _finalize(&mut self, slot: Slot, changes: StateChanges) -> AnyResult<()> {
        let cur_slot = self.db.read().get_change_id()?;
        // check slot consistency
        let next_slot = cur_slot.get_next_slot(self.config.thread_count)?;

        // .expect("overflow in execution state slot");

        if slot != next_slot {
            return Err(anyhow!(
                "attempting to apply execution state changes at slot {} while the current slot is {}",
                slot, cur_slot
            ));
        }

        let mut db_batch = DBBatch::new();
        let mut db_versioning_batch = DBBatch::new();

        // apply the state changes to the batch

        self.async_pool
            .apply_changes_to_batch(&changes.async_pool_changes, &mut db_batch);
        self.pos_state
            .apply_changes_to_batch(changes.pos_changes, slot, true, &mut db_batch)?;

        // do not panic above, it might just mean that the lookback cycle is not available
        // bootstrap again instead
        self.ledger
            .apply_changes_to_batch(changes.ledger_changes, &mut db_batch);
        self.executed_ops
            .apply_changes_to_batch(changes.executed_ops_changes, slot, &mut db_batch);

        self.executed_denunciations.apply_changes_to_batch(
            changes.executed_denunciations_changes,
            slot,
            &mut db_batch,
        );

        let slot_ts = get_block_slot_timestamp(
            self.config.thread_count,
            self.config.t0,
            self.config.genesis_timestamp,
            slot,
        )?;

        let slot_prev_ts = get_block_slot_timestamp(
            self.config.thread_count,
            self.config.t0,
            self.config.genesis_timestamp,
            slot.get_prev_slot(self.config.thread_count)?,
        )?;

        self.mip_store.update_batches(
            &mut db_batch,
            &mut db_versioning_batch,
            Some((&slot_prev_ts, &slot_ts)),
        )?;

        // Update execution trail hash
        if let SetOrKeep::Set(new_hash) = changes.execution_trail_hash_change {
            db_batch.insert(
                EXECUTION_TRAIL_HASH_PREFIX.as_bytes().to_vec(),
                Some(new_hash.to_bytes().to_vec()),
            );
        }

        self.db
            .write()
            .write_batch(db_batch, db_versioning_batch, Some(slot));

        let final_state_hash = self.db.read().get_xof_db_hash();

        // compute the final state hash
        info!("final_state hash at slot {}: {}", slot, final_state_hash);

        // Backup DB if needed
        #[cfg(feature = "bootstrap_server")]
        if slot.period % PERIODS_BETWEEN_BACKUPS == 0 && slot.period != 0 && slot.thread == 0 {
            let state_slot = self.db.read().get_change_id();
            match state_slot {
                Ok(slot) => {
                    info!(
                        "Backuping db for slot {}, state slot: {}, state hash: {}",
                        slot, slot, final_state_hash
                    );
                }
                Err(e) => {
                    info!("{}", e);
                    info!(
                        "Backuping db for unknown state slot, state hash: {}",
                        final_state_hash
                    );
                }
            }

            self.db.read().backup_db(slot);
        }

        // feed final_state_hash to the last cycle
        let cycle = slot.get_cycle(self.config.periods_per_cycle);
        self.pos_state
            .feed_cycle_state_hash(cycle, final_state_hash);

        Ok(())
    }

    /// Internal function called by is_db_valid
    pub fn _is_db_valid(&self) -> AnyResult<()> {
        let db = self.db.read();

        // check if the execution trial hash is present and valid
        {
            let execution_trail_hash_serialized =
                match db.get_cf(STATE_CF, EXECUTION_TRAIL_HASH_PREFIX.as_bytes().to_vec()) {
                    Ok(Some(v)) => v,
                    Ok(None) => {
                        return Err(anyhow!("No execution trail hash found in DB"));
                    }
                    Err(err) => {
                        return Err(err.into());
                    }
                };
            if let Err(err) = massa_hash::Hash::try_from(&execution_trail_hash_serialized[..]) {
                warn!("Invalid execution trail hash found in DB: {}", err);
                return Err(err.into());
            }
        }

        for (serialized_key, serialized_value) in db.iterator_cf(STATE_CF, MassaIteratorMode::Start)
        {
            #[allow(clippy::if_same_then_else)]
            if serialized_key.starts_with(CYCLE_HISTORY_PREFIX.as_bytes()) {
                if !self
                    .pos_state
                    .is_cycle_history_key_value_valid(&serialized_key, &serialized_value)
                {
                    warn!(
                        "Wrong key/value for CYCLE_HISTORY_KEY PREFIX serialized_key: {:?}, serialized_value: {:?}",
                        serialized_key, serialized_value
                    );
                    return Err(anyhow!(
                        "Wrong key/value for CYCLE_HISTORY_KEY PREFIX serialized_key: {:?}, serialized_value: {:?}",
                        serialized_key, serialized_value
                    ));
                }
            } else if serialized_key.starts_with(DEFERRED_CREDITS_PREFIX.as_bytes()) {
                if !self
                    .pos_state
                    .is_deferred_credits_key_value_valid(&serialized_key, &serialized_value)
                {
                    warn!(
                        "Wrong key/value for DEFERRED_CREDITS PREFIX serialized_key: {:?}, serialized_value: {:?}",
                        serialized_key, serialized_value
                    );
                    return Err(anyhow!(
                        "Wrong key/value for DEFERRED_CREDITS PREFIX serialized_key: {:?}, serialized_value: {:?}",
                        serialized_key, serialized_value
                    ));
                }
            } else if serialized_key.starts_with(ASYNC_POOL_PREFIX.as_bytes()) {
                if !self
                    .async_pool
                    .is_key_value_valid(&serialized_key, &serialized_value)
                {
                    warn!(
                        "Wrong key/value for ASYNC_POOL PREFIX serialized_key: {:?}, serialized_value: {:?}",
                        serialized_key, serialized_value
                    );
                    return Err(anyhow!(
                        "Wrong key/value for ASYNC_POOL PREFIX serialized_key: {:?}, serialized_value: {:?}",
                        serialized_key, serialized_value
                    ));
                }
            } else if serialized_key.starts_with(EXECUTED_OPS_PREFIX.as_bytes()) {
                if !self
                    .executed_ops
                    .is_key_value_valid(&serialized_key, &serialized_value)
                {
                    warn!(
                        "Wrong key/value for EXECUTED_OPS PREFIX serialized_key: {:?}, serialized_value: {:?}",
                        serialized_key, serialized_value
                    );
                    return Err(anyhow!(
                        "Wrong key/value for EXECUTED_OPS PREFIX serialized_key: {:?}, serialized_value: {:?}",
                        serialized_key, serialized_value
                    ));
                }
            } else if serialized_key.starts_with(EXECUTED_DENUNCIATIONS_PREFIX.as_bytes()) {
                if !self
                    .executed_denunciations
                    .is_key_value_valid(&serialized_key, &serialized_value)
                {
                    warn!("Wrong key/value for EXECUTED_DENUNCIATIONS PREFIX serialized_key: {:?}, serialized_value: {:?}", serialized_key, serialized_value);
                    return Err(anyhow!(
                        "Wrong key/value for EXECUTED_DENUNCIATIONS PREFIX serialized_key: {:?}, serialized_value: {:?}", 
                        serialized_key, serialized_value
                    ));
                }
            } else if serialized_key.starts_with(LEDGER_PREFIX.as_bytes()) {
                if !self
                    .ledger
                    .is_key_value_valid(&serialized_key, &serialized_value)
                {
                    warn!("Wrong key/value for LEDGER PREFIX serialized_key: {:?}, serialized_value: {:?}", serialized_key, serialized_value);
                    return Err(anyhow!(
                        "Wrong key/value for LEDGER PREFIX serialized_key: {:?}, serialized_value: {:?}", 
                        serialized_key, serialized_value
                    ));
                }
            } else if serialized_key.starts_with(MIP_STORE_PREFIX.as_bytes()) {
                // TODO: check MIP_STORE_PREFIX
            } else if serialized_key.starts_with(EXECUTION_TRAIL_HASH_PREFIX.as_bytes()) {
                // no checks here as they are performed above by direct reading
            } else {
                warn!(
                    "Key/value does not correspond to any prefix: serialized_key: {:?}, serialized_value: {:?}",
                    serialized_key, serialized_value
                );
                return Err(anyhow!(""));
                // return false;
            }
        }

        Ok(())
    }

<<<<<<< HEAD
    /// Initializes a `FinalState` from a snapshot. Currently, we do not use the final_state from the ledger,
    /// we just create a new one. This will be changed in the follow-up.
    ///
    /// # Arguments
=======
    /// Initializes a `FinalState` from a snapshot.
    ///
    /// # Arguments
    /// * `db`: A type that implements the `MassaDBController` trait. Used to read and write to the database.
>>>>>>> 5f565152
    /// * `config`: the configuration of the final state to use for initialization
    /// * `ledger`: the instance of the ledger on disk. Used to apply changes to the ledger.
    /// * `selector`: the pos selector. Used to send draw inputs when a new cycle is completed.
    /// * `last_start_period`: at what period we should attach the final_state
    pub fn new_derived_from_snapshot(
        db: ShareableMassaDBController,
        config: FinalStateConfig,
        ledger: Box<dyn LedgerController>,
        selector: Box<dyn SelectorController>,
        mip_store: MipStore,
        last_start_period: u64,
    ) -> Result<Self, FinalStateError> {
        info!("Restarting from snapshot");

        let mut final_state =
            FinalState::new(db, config.clone(), ledger, selector, mip_store, false)?;

        let recovered_slot =
            final_state.db.read().get_change_id().map_err(|_| {
                FinalStateError::InvalidSlot(String::from("Could not get slot in db"))
            })?;

        // This is needed for `test_bootstrap_server` to work
        if cfg!(feature = "test-exports") {
            let mut batch = DBBatch::new();
            final_state.pos_state.create_initial_cycle(&mut batch);
            final_state
                .db
                .write()
                .write_batch(batch, Default::default(), Some(recovered_slot));
        }

        final_state.last_slot_before_downtime = Some(recovered_slot);

        // Check that MIP store is consistent with the network shutdown time range
        // Assume that the final state has been edited during network shutdown
        let shutdown_start = recovered_slot
            .get_next_slot(config.thread_count)
            .map_err(|e| {
                FinalStateError::InvalidSlot(format!(
                    "Unable to get next slot from recovered slot: {:?}",
                    e
                ))
            })?;
        let shutdown_end = Slot::new(last_start_period, 0)
            .get_prev_slot(config.thread_count)
            .map_err(|e| {
                FinalStateError::InvalidSlot(format!(
                    "Unable to compute prev slot from last start period: {:?}",
                    e
                ))
            })?;
        debug!(
            "Checking if MIP store is consistent against shutdown period: {} - {}",
            shutdown_start, shutdown_end
        );

        final_state
            .mip_store
            .is_consistent_with_shutdown_period(
                shutdown_start,
                shutdown_end,
                config.thread_count,
                config.t0,
                config.genesis_timestamp,
            )
            .map_err(FinalStateError::from)?;

        debug!(
            "Latest consistent slot found in snapshot data: {}",
            recovered_slot
        );

        info!(
            "final_state hash at slot {}: {}",
            recovered_slot,
            final_state.db.read().get_xof_db_hash()
        );

        // Then, interpolate the downtime, to attach at end_slot;
        final_state.last_start_period = last_start_period;

        final_state.recompute_caches();

        // We compute the draws here because we need to feed_cycles when interpolating
        final_state.compute_initial_draws()?;

        final_state.interpolate_downtime()?;

        Ok(final_state)
    }
}

impl FinalStateController for FinalState {
    fn compute_initial_draws(&mut self) -> Result<(), FinalStateError> {
        self.pos_state
            .compute_initial_draws()
            .map_err(|err| FinalStateError::PosError(err.to_string()))
    }

    fn finalize(&mut self, slot: Slot, changes: StateChanges) {
        self._finalize(slot, changes).unwrap()
    }

    fn get_execution_trail_hash(&self) -> Hash {
        let hash_bytes = self
            .db
            .read()
            .get_cf(STATE_CF, EXECUTION_TRAIL_HASH_PREFIX.as_bytes().to_vec())
            .expect("could not read execution trail hash from state DB")
            .expect("could not find execution trail hash in state DB");
        Hash::from_bytes(
            hash_bytes
                .as_slice()
                .try_into()
                .expect("invalid execution trail hash in state DB"),
        )
    }

    fn get_fingerprint(&self) -> Hash {
        let internal_hash = self.db.read().get_xof_db_hash();
        Hash::compute_from(internal_hash.to_bytes())
    }

    fn get_slot(&self) -> Slot {
        self.db
            .read()
            .get_change_id()
            .expect("Critical error: Final state has no slot attached")
    }

    fn init_execution_trail_hash_to_batch(&mut self, batch: &mut DBBatch) {
        batch.insert(
            EXECUTION_TRAIL_HASH_PREFIX.as_bytes().to_vec(),
            Some(massa_hash::Hash::zero().to_bytes().to_vec()),
        );
    }

    fn is_db_valid(&self) -> bool {
        self._is_db_valid().is_ok()
    }

    fn recompute_caches(&mut self) {
        self.async_pool.recompute_message_info_cache();
        self.executed_ops.recompute_sorted_ops_and_op_exec_status();
        self.executed_denunciations.recompute_sorted_denunciations();
        self.pos_state.recompute_pos_state_caches();
    }

    fn reset(&mut self) {
        let slot = Slot::new(0, self.config.thread_count.saturating_sub(1));
        self.db.write().reset(slot);
        self.ledger.reset();
        self.async_pool.reset();
        self.pos_state.reset();
        self.executed_ops.reset();
        self.executed_denunciations.reset();
        self.mip_store.reset_db(self.db.clone());
        // delete the execution trail hash
        self.db
            .write()
            .delete_prefix(EXECUTION_TRAIL_HASH_PREFIX, STATE_CF, None);
    }

    fn get_ledger(&self) -> &Box<dyn LedgerController> {
        &self.ledger
    }

    fn get_ledger_mut(&mut self) -> &mut Box<dyn LedgerController> {
        &mut self.ledger
    }

    fn get_async_pool(&self) -> &AsyncPool {
        &self.async_pool
    }

    fn get_pos_state(&self) -> &PoSFinalState {
        &self.pos_state
    }

    fn get_pos_state_mut(&mut self) -> &mut PoSFinalState {
        &mut self.pos_state
    }

    fn executed_ops_contains(&self, op_id: &OperationId) -> bool {
        self.executed_ops.contains(op_id)
    }

    fn get_ops_exec_status(&self, batch: &[OperationId]) -> Vec<Option<bool>> {
        self.executed_ops.get_ops_exec_status(batch)
    }

    fn get_executed_denunciations(&self) -> &ExecutedDenunciations {
        &self.executed_denunciations
    }

    fn get_database(&self) -> &ShareableMassaDBController {
        &self.db
    }

    fn get_last_start_period(&self) -> u64 {
        self.last_start_period
    }

    fn set_last_start_period(&mut self, last_start_period: u64) {
        self.last_start_period = last_start_period;
    }

    fn get_last_slot_before_downtime(&self) -> &Option<Slot> {
        &self.last_slot_before_downtime
    }

    fn set_last_slot_before_downtime(&mut self, last_slot_before_downtime: Option<Slot>) {
        self.last_slot_before_downtime = last_slot_before_downtime;
    }

    fn get_mip_store_mut(&mut self) -> &mut MipStore {
        &mut self.mip_store
    }

    fn get_mip_store(&self) -> &MipStore {
        &self.mip_store
    }
}

#[cfg(test)]
mod test {
    use std::collections::BTreeMap;
    use std::path::PathBuf;
    use std::str::FromStr;
    use std::sync::Arc;

    use num::rational::Ratio;
    use parking_lot::RwLock;
    use tempfile::tempdir;

    use massa_async_pool::{AsyncMessage, AsyncPoolChanges, AsyncPoolConfig};
    use massa_db_exports::{MassaDBConfig, MassaDBController, STATE_HASH_INITIAL_BYTES};
    use massa_db_worker::MassaDB;
    use massa_executed_ops::{ExecutedDenunciationsConfig, ExecutedOpsConfig};
    use massa_hash::Hash;
    use massa_ledger_exports::{LedgerChanges, LedgerConfig, LedgerEntryUpdate, SetUpdateOrDelete};
    use massa_ledger_worker::FinalLedger;
    use massa_models::address::Address;
    use massa_models::amount::Amount;
    use massa_models::bytecode::Bytecode;

    use massa_models::config::{
        DENUNCIATION_EXPIRE_PERIODS, ENDORSEMENT_COUNT, KEEP_EXECUTED_HISTORY_EXTRA_PERIODS,
        MAX_ASYNC_POOL_LENGTH, MAX_DATASTORE_KEY_LENGTH, MAX_DATASTORE_VALUE_LENGTH,
        MAX_DEFERRED_CREDITS_LENGTH, MAX_DENUNCIATIONS_PER_BLOCK_HEADER,
        MAX_DENUNCIATION_CHANGES_LENGTH, MAX_FUNCTION_NAME_LENGTH, MAX_PARAMETERS_SIZE,
        MAX_PRODUCTION_STATS_LENGTH, MAX_ROLLS_COUNT_LENGTH, MIP_STORE_STATS_BLOCK_CONSIDERED,
        PERIODS_PER_CYCLE, POS_SAVED_CYCLES, T0, THREAD_COUNT,
    };
    use massa_pos_exports::MockSelectorController;
    use massa_pos_exports::{PoSChanges, PoSConfig, PosError};
    use massa_time::MassaTime;
    use massa_versioning::versioning::MipStatsConfig;

    use super::*;

    fn get_final_state_config() -> (FinalStateConfig, LedgerConfig) {
        let temp_dir_storage = tempdir().expect("Unable to create a temp folder");
        let massa_node_base = PathBuf::from("../massa-node");

        let genesis_timestamp = MassaTime::from_millis(0);
        let ledger_config = LedgerConfig {
            thread_count: THREAD_COUNT,
            initial_ledger_path: massa_node_base.join("base_config/initial_ledger.json"),
            disk_ledger_path: temp_dir_storage
                .into_path()
                .join(PathBuf::from("storage/ledger/rocks_db")),
            max_key_length: MAX_DATASTORE_KEY_LENGTH,
            max_datastore_value_length: MAX_DATASTORE_VALUE_LENGTH,
        };
        let async_pool_config = AsyncPoolConfig {
            max_length: MAX_ASYNC_POOL_LENGTH,
            max_function_length: MAX_FUNCTION_NAME_LENGTH,
            max_function_params_length: MAX_PARAMETERS_SIZE as u64,
            thread_count: THREAD_COUNT,
            max_key_length: MAX_DATASTORE_KEY_LENGTH as u32,
        };
        let pos_config = PoSConfig {
            periods_per_cycle: PERIODS_PER_CYCLE,
            thread_count: THREAD_COUNT,
            cycle_history_length: POS_SAVED_CYCLES,
            max_rolls_length: MAX_ROLLS_COUNT_LENGTH,
            max_production_stats_length: MAX_PRODUCTION_STATS_LENGTH,
            max_credit_length: MAX_DEFERRED_CREDITS_LENGTH,
            initial_deferred_credits_path: Some(
                massa_node_base.join("base_config/deferred_credits.json"),
            ),
        };
        let executed_ops_config = ExecutedOpsConfig {
            thread_count: THREAD_COUNT,
            keep_executed_history_extra_periods: KEEP_EXECUTED_HISTORY_EXTRA_PERIODS,
        };
        let executed_denunciations_config = ExecutedDenunciationsConfig {
            denunciation_expire_periods: DENUNCIATION_EXPIRE_PERIODS,
            thread_count: THREAD_COUNT,
            endorsement_count: ENDORSEMENT_COUNT,
            keep_executed_history_extra_periods: KEEP_EXECUTED_HISTORY_EXTRA_PERIODS,
        };

        let final_state_config = FinalStateConfig {
            ledger_config: ledger_config.clone(),
            async_pool_config,
            pos_config,
            executed_ops_config,
            executed_denunciations_config,
            final_history_length: 100, // SETTINGS.ledger.final_history_length,
            thread_count: THREAD_COUNT,
            periods_per_cycle: PERIODS_PER_CYCLE,
            initial_seed_string: "test".to_string(),
            initial_rolls_path: massa_node_base.join("base_config/initial_rolls.json"), // SETTINGS.selector.initial_rolls_path.clone(),
            endorsement_count: ENDORSEMENT_COUNT,
            max_executed_denunciations_length: MAX_DENUNCIATION_CHANGES_LENGTH,
            max_denunciations_per_block_header: MAX_DENUNCIATIONS_PER_BLOCK_HEADER,
            t0: T0,
            genesis_timestamp,
        };

        (final_state_config, ledger_config)
    }

    fn get_final_state() -> FinalState {
        let (final_state_config, ledger_config) = get_final_state_config();

        let temp_dir_db = tempdir().expect("Unable to create a temp folder");
        // println!("Using temp dir: {:?}", temp_dir.path());

        let db_config = MassaDBConfig {
            path: temp_dir_db.path().to_path_buf(),
            max_history_length: 100,
            max_final_state_elements_size: 100,
            max_versioning_elements_size: 100,
            thread_count: THREAD_COUNT,
        };
        let db = Arc::new(RwLock::new(
            Box::new(MassaDB::new(db_config)) as Box<(dyn MassaDBController + 'static)>
        ));

        let mip_stats_config = MipStatsConfig {
            block_count_considered: MIP_STORE_STATS_BLOCK_CONSIDERED,
            warn_announced_version_ratio: Ratio::new_raw(30, 100), // In config.toml,
        };
        let mip_store =
            MipStore::try_from(([], mip_stats_config)).expect("Cannot create an empty MIP store");

        let selector_controller = Box::new(MockSelectorController::new());
        let ledger = FinalLedger::new(ledger_config, db.clone());

        FinalState::new(
            db,
            final_state_config,
            Box::new(ledger),
            selector_controller,
            mip_store,
            false,
        )
        .expect("Cannot init final state")
    }

    fn get_state_changes() -> StateChanges {
        let mut state_changes = StateChanges::default();
        let message = AsyncMessage::new(
            Slot::new(1, 0),
            0,
            Address::from_str("AU12dG5xP1RDEB5ocdHkymNVvvSJmUL9BgHwCksDowqmGWxfpm93x").unwrap(),
            Address::from_str("AU12htxRWiEm8jDJpJptr6cwEhWNcCSFWstN1MLSa96DDkVM9Y42G").unwrap(),
            String::from("test"),
            10000000,
            Amount::from_str("1").unwrap(),
            Amount::from_str("1").unwrap(),
            Slot::new(2, 0),
            Slot::new(3, 0),
            vec![1, 2, 3, 4],
            None,
            None,
        );
        let mut async_pool_changes = AsyncPoolChanges::default();
        async_pool_changes
            .0
            .insert(message.compute_id(), SetUpdateOrDelete::Set(message));
        state_changes.async_pool_changes = async_pool_changes;

        let amount = Amount::from_str("1").unwrap();
        let bytecode = Bytecode(vec![1, 2, 3]);
        let ledger_entry = LedgerEntryUpdate {
            balance: SetOrKeep::Set(amount),
            bytecode: SetOrKeep::Set(bytecode),
            datastore: BTreeMap::default(),
        };
        let mut ledger_changes = LedgerChanges::default();
        ledger_changes.0.insert(
            Address::from_str("AU12dG5xP1RDEB5ocdHkymNVvvSJmUL9BgHwCksDowqmGWxfpm93x").unwrap(),
            SetUpdateOrDelete::Update(ledger_entry),
        );
        state_changes.ledger_changes = ledger_changes;

        let mut pos_changes = PoSChanges::default();
        pos_changes.roll_changes.insert(
            Address::from_str("AU12r1iM79EcS3sa4dmtUp28TiaPxK1weQcLsATcFoynPdukjdMqM").unwrap(),
            0,
        );
        state_changes.pos_changes = pos_changes;

        state_changes
    }

    #[test]
    fn test_final_state_finalize() {
        // 0- Create a final state
        // 1- Attempt to finalize it with KO data
        // 2- Attempt to finalize it with OK data

        let mut fstate = get_final_state();
        let initial_slot = Slot::new(0, 0);
        assert_eq!(fstate.get_slot(), initial_slot);

        let wrong_next_slot = Slot::new(1, 1);
        let ok_next_slot = Slot::new(0, 1);
        let changes = get_state_changes();

        let res = fstate._finalize(wrong_next_slot, changes.clone());
        assert!(res
            .err()
            .unwrap()
            .to_string()
            .contains("while the current slot is"));

        assert_eq!(fstate.get_slot(), initial_slot);

        // This should also fail because there is no initial cycle (required by POS state)
        let res = fstate._finalize(ok_next_slot, changes.clone());

        assert!(res.is_err());
        match res {
            Ok(_) => unreachable!(),
            Err(e) => match e.downcast_ref() {
                Some(PosError::ContainerInconsistency(_)) => {
                    println!("Received correct error: PosError:ContainerInconsistency...");
                }
                Some(_) => {
                    panic!("Unknown error received: {}", e);
                }
                None => unreachable!(),
            },
        }

        let mut batch = DBBatch::new();
        fstate.pos_state.create_initial_cycle(&mut batch);
        let res = fstate._finalize(ok_next_slot, changes);
        assert!(res.is_ok());
        assert_eq!(fstate.get_slot(), ok_next_slot);
    }

    #[test]
    fn test_final_state_from_snapshot_1() {
        // 0- Create a final state
        // 1- Try to create another final state from snapshot
        //    Restart with slot in the same cycle

        let mut fstate = get_final_state();
        let ok_next_slot = Slot::new(0, 1);
        let changes = get_state_changes();
        let mut batch = DBBatch::new();
        fstate.pos_state.create_initial_cycle(&mut batch);
        let res = fstate._finalize(ok_next_slot, changes);
        assert!(res.is_ok());
        assert_eq!(fstate.get_slot(), ok_next_slot);

        let db_2 = fstate.db.clone();
        let config_2 = fstate.config.clone();
        let ledger_2 = FinalLedger::new(fstate.config.ledger_config.clone(), db_2.clone());
        let mut selector_controller = Box::new(MockSelectorController::new());
        // TODO: more checks
        selector_controller
            .expect_feed_cycle()
            .returning(|_, _, _| Ok(()));
        selector_controller
            .expect_wait_for_draws()
            .returning(|_| Ok(1));
        let mip_stats_config = MipStatsConfig {
            block_count_considered: MIP_STORE_STATS_BLOCK_CONSIDERED,
            warn_announced_version_ratio: Ratio::new_raw(30, 100), // In config.toml,
        };
        let mip_store =
            MipStore::try_from(([], mip_stats_config)).expect("Cannot create an empty MIP store");

        let last_start_period_2 = 2;
        let fstate2_ = FinalState::new_derived_from_snapshot(
            db_2,
            config_2,
            Box::new(ledger_2),
            selector_controller,
            mip_store,
            last_start_period_2,
        );

        assert!(fstate2_.is_ok());
        let mut fstate2 = fstate2_.unwrap();
        assert_eq!(fstate2.last_slot_before_downtime, Some(ok_next_slot));
        assert_eq!(
            fstate2.get_slot(),
            Slot::new(last_start_period_2, THREAD_COUNT - 1)
        );

        assert!(!fstate2.is_db_valid()); // no trail hash
        fstate2.init_execution_trail_hash_to_batch(&mut batch);
        fstate2
            .db
            .write()
            .write_batch(batch, Default::default(), None);
        assert!(fstate2.is_db_valid());
    }

    #[test]
    fn test_final_state_from_snapshot_2() {
        // 0- Create a final state
        // 1- Try to create another final state from snapshot
        //    Restart with slot with + 2 cycles

        let mut fstate = get_final_state();
        let ok_next_slot = Slot::new(0, 1);
        let changes = get_state_changes();
        let mut batch = DBBatch::new();
        fstate.pos_state.create_initial_cycle(&mut batch);
        let res = fstate._finalize(ok_next_slot, changes);
        assert!(res.is_ok());
        assert_eq!(fstate.get_slot(), ok_next_slot);

        let db_2 = fstate.db.clone();
        let config_2 = fstate.config.clone();
        let ledger_2 = FinalLedger::new(fstate.config.ledger_config.clone(), db_2.clone());
        let mut selector_controller = Box::new(MockSelectorController::new());
        selector_controller
            .expect_feed_cycle()
            .times(4)
            .returning(|_, _, _| Ok(()));
        selector_controller
            .expect_wait_for_draws()
            .returning(|_| Ok(1));
        let mip_stats_config = MipStatsConfig {
            block_count_considered: MIP_STORE_STATS_BLOCK_CONSIDERED,
            warn_announced_version_ratio: Ratio::new_raw(30, 100), // In config.toml,
        };
        let mip_store =
            MipStore::try_from(([], mip_stats_config)).expect("Cannot create an empty MIP store");

        let last_start_period_2 = 2 + (PERIODS_PER_CYCLE * 2);
        let fstate2_ = FinalState::new_derived_from_snapshot(
            db_2,
            config_2,
            Box::new(ledger_2),
            selector_controller,
            mip_store,
            last_start_period_2,
        );

        assert!(fstate2_.is_ok());
        let mut fstate2 = fstate2_.unwrap();
        assert_eq!(fstate2.last_slot_before_downtime, Some(ok_next_slot));
        assert_eq!(
            fstate2.get_slot(),
            Slot::new(last_start_period_2, THREAD_COUNT - 1)
        );

        assert!(!fstate2.is_db_valid()); // no trail hash
        fstate2.init_execution_trail_hash_to_batch(&mut batch);
        fstate2
            .db
            .write()
            .write_batch(batch, Default::default(), None);
        assert!(fstate2.is_db_valid());
    }

    #[test]
    fn test_final_state_reset() {
        // Create a final state
        // 1- Check valid, fingerprint
        // 2- Init execution trail hash
        // 3- Check valid, fingerprint
        // 4- Reset final state
        // 5- Check valid, fingerprint

        let mut fstate = get_final_state();

        let db_valid = fstate._is_db_valid();
        assert!(db_valid.is_err());
        assert!(db_valid
            .err()
            .unwrap()
            .to_string()
            .starts_with("No execution trail hash"));
        // Check final state fingerprint
        assert_eq!(
            fstate.get_fingerprint(),
            Hash::compute_from(STATE_HASH_INITIAL_BYTES)
        );

        let mut batch = DBBatch::new();
        fstate.init_execution_trail_hash_to_batch(&mut batch);
        fstate
            .db
            .write()
            .write_batch(batch, Default::default(), None);

        let db_valid = fstate._is_db_valid();
        assert!(db_valid.is_ok());

        // Check final state fingerprint before reset
        assert_ne!(
            fstate.get_fingerprint(),
            Hash::compute_from(STATE_HASH_INITIAL_BYTES)
        );

        fstate.reset();

        let db_valid = fstate._is_db_valid();
        // After reset, final_state is not valid anymore
        assert!(db_valid.is_err());
        assert_eq!(fstate.get_slot().period, 0);
        // Check final state fingerprint
        assert_eq!(
            fstate.get_fingerprint(),
            Hash::compute_from(STATE_HASH_INITIAL_BYTES)
        );
    }
}<|MERGE_RESOLUTION|>--- conflicted
+++ resolved
@@ -651,17 +651,10 @@
         Ok(())
     }
 
-<<<<<<< HEAD
-    /// Initializes a `FinalState` from a snapshot. Currently, we do not use the final_state from the ledger,
-    /// we just create a new one. This will be changed in the follow-up.
-    ///
-    /// # Arguments
-=======
     /// Initializes a `FinalState` from a snapshot.
     ///
     /// # Arguments
     /// * `db`: A type that implements the `MassaDBController` trait. Used to read and write to the database.
->>>>>>> 5f565152
     /// * `config`: the configuration of the final state to use for initialization
     /// * `ledger`: the instance of the ledger on disk. Used to apply changes to the ledger.
     /// * `selector`: the pos selector. Used to send draw inputs when a new cycle is completed.
