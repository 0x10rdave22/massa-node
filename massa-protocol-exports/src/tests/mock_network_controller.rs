--- conflicted
+++ resolved
@@ -79,12 +79,8 @@
             .expect("Couldn't send header to protocol.");
     }
 
-<<<<<<< HEAD
     /// send block
-    pub async fn send_block(&mut self, source_node_id: NodeId, block: Block) {
-=======
     pub async fn send_block(&mut self, source_node_id: NodeId, block: Block, serialized: Vec<u8>) {
->>>>>>> 9111ac63
         self.network_event_tx
             .send(NetworkEvent::ReceivedBlock {
                 node: source_node_id,
