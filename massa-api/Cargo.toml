[package]
name = "massa_api"
version = "0.1.0"
edition = "2021"

# See more keys and their definitions at https://doc.rust-lang.org/cargo/reference/manifest.html

[dependencies]
jsonrpsee = { git = "https://github.com/paritytech/jsonrpsee.git", rev = "118acc3", features = [
    "server",
    "macros",
] }
futures = "0.3.18"
async-trait = "0.1.58"
serde = { version = "1.0", features = ["derive"] }
serde_json = "1.0.87"
tower-http = { version = "0.4.0", features = ["cors"] }
tower = { version = "0.4.13", features = ["full"] }
hyper = "0.14.25"
tokio = { version = "1.23", features = ["full"] }
tokio-stream = { version = "0.1", features = ["sync"] }
tracing = "0.1"
itertools = "0.10"
parking_lot = { version = "0.12", features = ["deadlock_detection"] }
# custom modules
massa_consensus_exports = { path = "../massa-consensus-exports" }
massa_api_exports = { path = "../massa-api-exports" }
massa_models = { path = "../massa-models" }
massa_pool_exports = { path = "../massa-pool-exports" }
massa_protocol_exports = { path = "../massa-protocol-exports" }
massa_execution_exports = { path = "../massa-execution-exports" }
massa_pos_exports = { path = "../massa-pos-exports" }
massa_storage = { path = "../massa-storage" }
massa_serialization = { path = "../massa-serialization" }
massa_signature = { path = "../massa-signature" }
massa_time = { path = "../massa-time" }
<<<<<<< HEAD
massa_wallet = { path = "../massa-wallet" }
massa_versioning = { path = "../massa-versioning" }
=======
massa_hash = { path = "../massa-hash" }
massa_wallet = { path = "../massa-wallet" }
>>>>>>> a5df614e
<|MERGE_RESOLUTION|>--- conflicted
+++ resolved
@@ -34,10 +34,6 @@
 massa_serialization = { path = "../massa-serialization" }
 massa_signature = { path = "../massa-signature" }
 massa_time = { path = "../massa-time" }
-<<<<<<< HEAD
-massa_wallet = { path = "../massa-wallet" }
 massa_versioning = { path = "../massa-versioning" }
-=======
 massa_hash = { path = "../massa-hash" }
-massa_wallet = { path = "../massa-wallet" }
->>>>>>> a5df614e
+massa_wallet = { path = "../massa-wallet" }