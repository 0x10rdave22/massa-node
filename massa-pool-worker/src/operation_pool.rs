//! Copyright (c) 2022 MASSA LABS <info@massa.net>

use massa_models::{
    address::Address,
    amount::Amount,
    operation::OperationId,
    prehash::{CapacityAllocator, PreHashMap, PreHashSet},
    slot::Slot,
    timeslots::get_latest_block_slot_at_timestamp,
};
use massa_pool_exports::{PoolChannels, PoolConfig};
use massa_storage::Storage;
use massa_time::MassaTime;
use massa_wallet::Wallet;
use parking_lot::RwLock;
use std::{cmp::max, cmp::Ordering, cmp::PartialOrd, collections::BTreeSet, sync::Arc};
use tracing::debug;

use crate::types::OperationInfo;

pub struct OperationPool {
    /// configuration
    config: PoolConfig,

    /// operations map
    sorted_ops: Vec<OperationInfo>,

    /// storage instance
    pub(crate) storage: Storage,

    /// last consensus final periods, per thread
    last_cs_final_periods: Vec<u64>,

    /// channels used by the pool worker
    channels: PoolChannels,

    /// staking wallet, to know which addresses we are using to stake
    wallet: Arc<RwLock<Wallet>>,
}

impl OperationPool {
    pub fn init(
        config: PoolConfig,
        storage: &Storage,
        channels: PoolChannels,
        wallet: Arc<RwLock<Wallet>>,
    ) -> Self {
        OperationPool {
            sorted_ops: Default::default(),
            last_cs_final_periods: vec![0u64; config.thread_count as usize],
            config,
            storage: storage.clone_without_refs(),
            channels,
            wallet,
        }
    }

    /// Get the relevant PoS draws of our staking addresses
    fn get_pos_draws(&mut self) -> BTreeSet<Slot> {
        let now = MassaTime::now().expect("could not get current time");

        // min slot for PoS draw search = the earliest final slot
        let min_slot = self
            .last_cs_final_periods
            .iter()
            .enumerate()
            .map(|(t, p)| Slot::new(*p, t as u8))
            .min()
            .expect("empty last_vs_final_periods in operation pool");
        // max slot for PoS draw search = the slot after now() + max future start delay + margin
        let max_slot = get_latest_block_slot_at_timestamp(
            self.config.thread_count,
            self.config.t0,
            self.config.genesis_timestamp,
            now.saturating_add(self.config.operation_max_future_start_delay)
                .saturating_add(self.config.t0.saturating_mul(2)),
        )
        .unwrap_or(Some(Slot::max(self.config.thread_count)))
        .unwrap_or(min_slot);
        let max_slot = max(max_slot, min_slot);

        // search for all our PoS draws in the interval of interest
        let mut pos_draws = BTreeSet::new();
        let addrs = self.wallet.read().keys.keys().copied().collect::<Vec<_>>();
        for addr in addrs {
            let (d, _) = self
                .channels
                .selector
                .get_address_selections(&addr, min_slot, max_slot)
                .expect("could not get PoS draws");
            pos_draws.extend(d.into_iter());
        }
        // retain only the ones that are strictly after the last final slot of their thread
        pos_draws.retain(|s| s.period > self.last_cs_final_periods[s.thread as usize]);
        pos_draws
    }

    /// Returns the list of executed ops with a boolean indicating whether they are executed as final.
    fn get_execution_statuses(&self) -> PreHashMap<OperationId, bool> {
        let op_ids: Vec<OperationId> = self.sorted_ops.iter().map(|op_info| op_info.id).collect();
        self.channels
            .execution_controller
            .get_ops_exec_status(&op_ids)
            .into_iter()
            .zip(op_ids.into_iter())
            .filter_map(
                |((spec_status, final_status), op_id)| match (spec_status, final_status) {
                    (Some(_), Some(_)) => Some((op_id, true)),
                    (Some(_), None) => Some((op_id, false)),
                    _ => None,
                },
            )
            .collect()
    }

    /// Get the candidate balances of the addresses sending the ops.
    /// Addresses that don't exist are not returned.
    fn get_sender_balances(&self) -> PreHashMap<Address, Amount> {
        let addrs: Vec<Address> = self
            .sorted_ops
            .iter()
            .map(|op_info| op_info.creator_address)
            .collect::<PreHashSet<Address>>()
            .into_iter()
            .collect();
        let ret = self
            .channels
            .execution_controller
            .get_final_and_candidate_balance(&addrs);
        ret.into_iter()
            .zip(addrs.into_iter())
            .filter_map(|((_, c_balance), addr)| c_balance.map(|v| (addr, v)))
            .collect()
    }

    /// Filter out ops that are not of interest.
    fn prefilter_ops(
        &mut self,
        exec_statuses: &PreHashMap<OperationId, bool>,
        pos_draws: &BTreeSet<Slot>,
        sender_balances: &PreHashMap<Address, Amount>,
    ) {
        let mut removed = PreHashSet::default();
        self.sorted_ops.retain(|op_info| {
            // filter out ops that use too much resources
            let mut retain = (op_info.max_gas <= self.config.max_block_gas)
                && (op_info.size <= self.config.max_block_size as usize);

            // filter out ops that are not valid during our PoS draws
            if retain {
                retain = pos_draws.iter().any(|slot| {
                    op_info.thread == slot.thread
                        && op_info.validity_period_range.contains(&slot.period)
                });
            }

            // filter out ops that have been executed in final or candidate slots
            // TODO: in the re-execution followup, we should only filter out final-executed ops here (exec_status == Some(true))
            if retain {
                retain = !exec_statuses.contains_key(&op_info.id);
            }

            // filter out ops that spend more than the sender's balance
            if retain {
                retain = match sender_balances.get(&op_info.creator_address) {
                    Some(v) => &op_info.max_spending <= v,
                    None => false, // filter out ops for which the sender does not exist
                };
            }

            if !retain {
                removed.insert(op_info.id);
                return false;
            }
            true
        });
        // drop from storage
        self.storage.drop_operation_refs(&removed);
    }

    /// Eliminate all operations that would cause a sender balance overflow.
    /// Assumes that the ops are sorted by ascending score.
    fn eliminate_balance_overflows(&mut self, sender_balances: &PreHashMap<Address, Amount>) {
        let mut balance_cache = PreHashMap::default();
        let mut removed = PreHashSet::default();
        self.sorted_ops.retain(|op_info| {
            let balance = balance_cache
                .entry(op_info.creator_address)
                .or_insert_with(|| {
                    sender_balances
                        .get(&op_info.creator_address)
                        .copied()
                        .unwrap_or_default()
                });
            match balance.checked_sub(op_info.max_spending) {
                Some(v) => {
                    *balance = v;
                    true
                }
                None => {
                    removed.insert(op_info.id);
                    false
                }
            }
        });
        // drop from storage
        self.storage.drop_operation_refs(&removed);
    }

    /// Truncates the container to the max allowed size
    fn truncate_container(&mut self) {
        if self.sorted_ops.len() > self.config.max_operation_pool_size {
            let mut removed = PreHashSet::default();
            for op_info in self
                .sorted_ops
                .iter()
                .skip(self.config.max_operation_pool_size)
            {
                removed.insert(op_info.id);
            }
            self.sorted_ops
                .truncate(self.config.max_operation_pool_size);
            // drop from storage
            self.storage.drop_operation_refs(&removed);
        }
    }

    /// Score the operations
    fn score_operations(
        &self,
        _exec_statuses: &PreHashMap<OperationId, bool>,
        pos_draws: &BTreeSet<Slot>,
    ) -> PreHashMap<OperationId, f32> {
        let now = MassaTime::now().expect("could not get current time");
        let now_period = get_latest_block_slot_at_timestamp(
            self.config.thread_count,
            self.config.t0,
            self.config.genesis_timestamp,
            now,
        )
        .expect("could not get current slot")
        .map_or(0, |s| s.period);

        let mut scores = PreHashMap::with_capacity(self.sorted_ops.len());
        for op_info in &self.sorted_ops {
            // fee factor
            // (we add 1 to still sort zero-fee ops)
            let fee_factor = op_info.fee.to_raw().saturating_add(1) as f32;

            // size score:
            //    0% of block size => score 1
            //    100% of block size => score 0
            let size_score = 1.0 - (op_info.size as f32) / (self.config.max_block_size as f32);

            // gas score:
            //    0% of block gas => score 1
            //    100% of block gas => score 0
            let gas_score = 1.0 - (op_info.max_gas as f32) / (self.config.max_block_gas as f32);

            // general resource score (mean of gas and size scores)
            let epsilon_resource_factor = 0.0001; // avoids zero score when gas and size are a perfect fit in the block
            let resource_factor = (epsilon_resource_factor + size_score + gas_score)
                / (2.0 + epsilon_resource_factor);

            // inclusion probability factor
            //    If we are selected to produce a block in a long time,
            //    there is exponential likelihood that someone includes the op before us.
            let tau_inclusion = 2.0; // exponential decay factor
            let earliest_inclusion_opportunity = pos_draws.iter().find_map(|s| {
                if s.thread == op_info.thread
                    && op_info.validity_period_range.contains(&s.period)
                    && s.period >= now_period.saturating_sub(1)
                {
                    Some(s.period)
                } else {
                    None
                }
            });
            let inclusion_factor =
                if let Some(earliest_inclusion_opportunity) = earliest_inclusion_opportunity {
                    // compute the number of slots other stakers have available to include the op before we do
                    let foreign_opportunities = earliest_inclusion_opportunity.saturating_sub(max(
                        now_period.saturating_add(1),
                        *op_info.validity_period_range.start(),
                    ));
                    (-(foreign_opportunities as f32) / tau_inclusion).exp()
                } else {
                    // no inclusion opportunity => score 0
                    0.0
                };

            /* TODO: re-execution followup
            // If the op was executed previously, there is still an exponentially decaying chance of its block being cancelled
            // so that it can be reincluded.
            // We approximate it with a constant factor for simplicity since we don't have the inclusion slot for now.
            let reexecution_penalty = 1.0 / 1000.0; // re-execution penalty factor
            let reexecution_factor = if exec_statuses.contains_key(&op_info.id) {
                // executed previously
                reexecution_penalty
            } else {
                // not executed previously => score 1
                1.0
            };
            */

            // compute the score as being the product of all the factors and the fee
            let score = fee_factor * resource_factor * inclusion_factor;
            //  * reexecution_factor; // TODO: re-execution followup

            // store the score
            scores.insert(op_info.id, score);
        }
        scores
    }

    /// Refresh the pool
    pub(crate) fn refresh(&mut self) {
        // get PoS draws
        let pos_draws = self.get_pos_draws();

        // get execution statuses
        let exec_statuses = self.get_execution_statuses();

        // get sender balances
        let sender_balances = self.get_sender_balances();

        // pre-filter to eliminate obviously uninteresting ops
        self.prefilter_ops(&exec_statuses, &pos_draws, &sender_balances);

        // score operations
        let scores = self.score_operations(&exec_statuses, &pos_draws);

        // sort by score
        self.sorted_ops.sort_unstable_by(|op1, op2| {
            // note1: scores are float => we need to use partial_cmp.
            // note2: operands are reversed to sort from highest to lowest !
            scores
                .get(&op2.id)
                .partial_cmp(&scores.get(&op1.id))
                .unwrap_or(Ordering::Equal)
        });

        // eliminate balance overflows in sorted ops
        self.eliminate_balance_overflows(&sender_balances);

        // eliminate container size overflows
        self.truncate_container();
    }

    /// Get the number of stored elements
    pub fn len(&self) -> usize {
        self.sorted_ops.len()
    }

    /// Checks whether an element is stored in the pool.
    pub fn contains(&self, id: &OperationId) -> bool {
        self.storage.get_op_refs().contains(id)
    }

    /// notify of new final slot
    pub(crate) fn notify_final_cs_periods(&mut self, final_cs_periods: &[u64]) {
        // update internal final slot counter
        self.last_cs_final_periods = final_cs_periods.to_vec();
        debug!(
            "notified of new final consensus periods: {:?}",
            self.last_cs_final_periods
        );
    }

    /// Add a list of operations to the end of the pool.
    /// They will be cleaned up at the next refresh.
    pub(crate) fn add_operations(&mut self, mut ops_storage: Storage) {
<<<<<<< HEAD
        let items = ops_storage
            .get_op_refs()
            .iter()
            .copied()
            .collect::<Vec<_>>();
        let mut added = PreHashSet::with_capacity(items.len());
        let mut removed = PreHashSet::with_capacity(items.len());

        // add items to pool
=======
        let new_op_ids = ops_storage.get_op_refs() - self.storage.get_op_refs();
>>>>>>> dc353ea1
        {
            let ops = ops_storage.read_operations();
            for new_op_id in &new_op_ids {
                let op = ops
                    .get(new_op_id)
                    .expect("operation not found in storage but listed as owned");
                self.sorted_ops.push(OperationInfo::from_op(
                    op,
                    self.config.operation_validity_periods,
                    self.config.roll_price,
                    self.config.thread_count,
                ));
            }
        }

        // This will add the new ops to the storage without taking locks.
        // It just take the local references from `ops_storage` if they are not in `self.storage` yet.
        // If the objects are already in `self.storage` the references in ops_storage it will not add them to `self.storage` and
        // at the end of the scope ops_storage will be dropped and so the references will be only in `self.storage`
        // If the object wasn't in `self.storage` the reference will be transferred and so the number of owners doesn't change
        // and when we will drop `ops_storage` it doesn't have the references anymore and so doesn't drop those objects.
        self.storage.extend(ops_storage.split_off(
            &Default::default(),
            &new_op_ids,
            &Default::default(),
        ));
    }

    /// get operations for block creation
    ///
    /// Searches the available operations, and selects the sub-set of operations that:
    /// - fit inside the block
    /// - is the most profitable for block producer
    pub fn get_block_operations(&self, slot: &Slot) -> (Vec<OperationId>, Storage) {
        // init list of selected operation IDs
        let mut op_ids = Vec::new();

        // init remaining space
        let mut remaining_space = self.config.max_block_size as usize;
        // init remaining gas
        let mut remaining_gas = self.config.max_block_gas;
        // init remaining number of operations
        let mut remaining_ops = self.config.max_operations_per_block;

        // iterate over pool operations in the right thread, from best to worst
        for op_info in &self.sorted_ops {
            // if we have reached the maximum number of operations, stop
            if remaining_ops == 0 {
                break;
            }
<<<<<<< HEAD
            let op_info = self
                .operations
                .get(&cursor.get_id())
                .expect("the operation should be in self.operations at this point");
=======

            // check thread
            if op_info.thread != slot.thread {
                continue;
            }

>>>>>>> dc353ea1
            // exclude ops for which the block slot is outside of their validity range
            if !op_info.validity_period_range.contains(&slot.period) {
                continue;
            }

            // exclude ops that are too large
            if op_info.size > remaining_space {
                continue;
            }

            // exclude ops that require too much gas
            if op_info.max_gas > remaining_gas {
                continue;
            }

<<<<<<< HEAD
            // check if the op was already executed
            // TODO batch this
            if self
                .execution_controller
                .unexecuted_ops_among(&vec![op_info.id].into_iter().collect(), slot.thread)
                .is_empty()
            {
                continue;
            }
            // check balance
            //TODO: It's a weird behaviour because if the address is created afterwards this operation will be executed
            // and also it spams the pool maybe we should just try to put the operation if there is no balance and 0 gas price
            // and the execution will throw an error
            let creator_balance =
                if let Some(amount) = balance_cache.get_mut(&op_info.creator_address) {
                    amount
                } else if let Some(balance) = self
                    .execution_controller
                    .get_final_and_candidate_balance(&[op_info.creator_address])
                    .get(0)
                    .map(|balances| balances.1.or(balances.0))
                    && let Some(final_amount) = balance {
                        balance_cache
                        .entry(op_info.creator_address)
                        .or_insert(final_amount)
                } else {
                    continue;
                };
            if *creator_balance < op_info.fee {
                continue;
            }

=======
>>>>>>> dc353ea1
            // here we consider the operation as accepted
            op_ids.push(op_info.id);

            // update remaining block space
            remaining_space -= op_info.size;

            // update remaining block gas
            remaining_gas -= op_info.max_gas;

            // update remaining number of operations
            remaining_ops -= 1;
        }

        // generate storage
        let mut res_storage = self.storage.clone_without_refs();
        let claim_ops: PreHashSet<OperationId> = op_ids.iter().copied().collect();
        let claimed_ops = res_storage.claim_operation_refs(&claim_ops);
        if claimed_ops.len() != claim_ops.len() {
            panic!("could not claim all operations from storage");
        }

        (op_ids, res_storage)
    }
}<|MERGE_RESOLUTION|>--- conflicted
+++ resolved
@@ -370,19 +370,7 @@
     /// Add a list of operations to the end of the pool.
     /// They will be cleaned up at the next refresh.
     pub(crate) fn add_operations(&mut self, mut ops_storage: Storage) {
-<<<<<<< HEAD
-        let items = ops_storage
-            .get_op_refs()
-            .iter()
-            .copied()
-            .collect::<Vec<_>>();
-        let mut added = PreHashSet::with_capacity(items.len());
-        let mut removed = PreHashSet::with_capacity(items.len());
-
-        // add items to pool
-=======
         let new_op_ids = ops_storage.get_op_refs() - self.storage.get_op_refs();
->>>>>>> dc353ea1
         {
             let ops = ops_storage.read_operations();
             for new_op_id in &new_op_ids {
@@ -433,19 +421,12 @@
             if remaining_ops == 0 {
                 break;
             }
-<<<<<<< HEAD
-            let op_info = self
-                .operations
-                .get(&cursor.get_id())
-                .expect("the operation should be in self.operations at this point");
-=======
 
             // check thread
             if op_info.thread != slot.thread {
                 continue;
             }
 
->>>>>>> dc353ea1
             // exclude ops for which the block slot is outside of their validity range
             if !op_info.validity_period_range.contains(&slot.period) {
                 continue;
@@ -461,41 +442,6 @@
                 continue;
             }
 
-<<<<<<< HEAD
-            // check if the op was already executed
-            // TODO batch this
-            if self
-                .execution_controller
-                .unexecuted_ops_among(&vec![op_info.id].into_iter().collect(), slot.thread)
-                .is_empty()
-            {
-                continue;
-            }
-            // check balance
-            //TODO: It's a weird behaviour because if the address is created afterwards this operation will be executed
-            // and also it spams the pool maybe we should just try to put the operation if there is no balance and 0 gas price
-            // and the execution will throw an error
-            let creator_balance =
-                if let Some(amount) = balance_cache.get_mut(&op_info.creator_address) {
-                    amount
-                } else if let Some(balance) = self
-                    .execution_controller
-                    .get_final_and_candidate_balance(&[op_info.creator_address])
-                    .get(0)
-                    .map(|balances| balances.1.or(balances.0))
-                    && let Some(final_amount) = balance {
-                        balance_cache
-                        .entry(op_info.creator_address)
-                        .or_insert(final_amount)
-                } else {
-                    continue;
-                };
-            if *creator_balance < op_info.fee {
-                continue;
-            }
-
-=======
->>>>>>> dc353ea1
             // here we consider the operation as accepted
             op_ids.push(op_info.id);
 
