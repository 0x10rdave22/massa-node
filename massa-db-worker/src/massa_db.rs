use massa_db_exports::{
    DBBatch, Key, MassaDBConfig, MassaDBController, MassaDBError, MassaDirection,
    MassaIteratorMode, StreamBatch, Value, CF_ERROR, CHANGE_ID_DESER_ERROR, CHANGE_ID_KEY,
    CHANGE_ID_SER_ERROR, CRUD_ERROR, METADATA_CF, OPEN_ERROR, STATE_CF, STATE_HASH_ERROR,
    STATE_HASH_INITIAL_BYTES, STATE_HASH_KEY, VERSIONING_CF,
};
use massa_hash::{HashXof, HASH_XOF_SIZE_BYTES};
use massa_models::{
    config::MAX_BACKUPS_TO_KEEP,
    error::ModelsError,
    slot::{Slot, SlotDeserializer, SlotSerializer},
    streaming_step::StreamingStep,
};
use massa_serialization::{DeserializeError, Deserializer, Serializer};
use parking_lot::Mutex;
use rocksdb::{
    checkpoint::Checkpoint, ColumnFamilyDescriptor, Direction, IteratorMode, Options, WriteBatch,
    DB,
};
use std::path::PathBuf;
use std::{
    collections::BTreeMap,
    format,
    ops::Bound::{self, Excluded, Included, Unbounded},
    sync::Arc,
};

/// Wrapped RocksDB database
///
/// In our instance, we use Slot as the ChangeID
pub type MassaDB = RawMassaDB<Slot, SlotSerializer, SlotDeserializer>;

/// A generic wrapped RocksDB database.
///
/// The added features are:
/// - Hash tracking with Xor
/// - Streaming the database while it is being actively updated
#[derive()]
pub struct RawMassaDB<
    ChangeID: PartialOrd + Ord + PartialEq + Eq + Clone + std::fmt::Debug,
    ChangeIDSerializer: Serializer<ChangeID>,
    ChangeIDDeserializer: Deserializer<ChangeID>,
> {
    /// The rocksdb instance
    pub db: Arc<DB>,
    /// configuration for the `RawMassaDB`
    pub config: MassaDBConfig,
    /// In change_history, we keep the latest changes made to the database, useful for streaming them to a client.
    pub change_history: BTreeMap<ChangeID, BTreeMap<Key, Option<Value>>>,
    /// same as change_history but for versioning
    pub change_history_versioning: BTreeMap<ChangeID, BTreeMap<Key, Option<Value>>>,
    /// A serializer for the ChangeID type
    pub change_id_serializer: ChangeIDSerializer,
    /// A deserializer for the ChangeID type
    pub change_id_deserializer: ChangeIDDeserializer,
    /// The current RocksDB batch of the database, in a Mutex to share it
    pub current_batch: Arc<Mutex<WriteBatch>>,
}

impl<ChangeID, ChangeIDSerializer, ChangeIDDeserializer> std::fmt::Debug
    for RawMassaDB<ChangeID, ChangeIDSerializer, ChangeIDDeserializer>
where
    ChangeID: PartialOrd + Ord + PartialEq + Eq + Clone + std::fmt::Debug,
    ChangeIDSerializer: Serializer<ChangeID>,
    ChangeIDDeserializer: Deserializer<ChangeID>,
{
    fn fmt(&self, f: &mut std::fmt::Formatter<'_>) -> std::fmt::Result {
        f.debug_struct("RawMassaDB")
            .field("db", &self.db)
            .field("config", &self.config)
            .field("change_history", &self.change_history)
            .finish()
    }
}

impl<ChangeID, ChangeIDSerializer, ChangeIDDeserializer>
    RawMassaDB<ChangeID, ChangeIDSerializer, ChangeIDDeserializer>
where
    ChangeID: PartialOrd + Ord + PartialEq + Eq + Clone + std::fmt::Debug,
    ChangeIDSerializer: Serializer<ChangeID>,
    ChangeIDDeserializer: Deserializer<ChangeID>,
{
    /// Used for bootstrap servers (get a new batch of data from STATE_CF to stream to the client)
    ///
    /// Returns a StreamBatch<ChangeID>
    pub fn get_batch_to_stream(
        &self,
        last_state_step: &StreamingStep<Vec<u8>>,
        last_change_id: Option<ChangeID>,
    ) -> Result<StreamBatch<ChangeID>, MassaDBError> {
        let bound_key_for_changes = match &last_state_step {
            StreamingStep::Ongoing(max_key) => Included(max_key.clone()),
            _ => Unbounded,
        };

        // Updates == "everything that changed since the last change_id streamed, up to a certain key".
        // This definition also applies to keys that were not in the DB beforehand.
        let updates_on_previous_elements = match (&last_state_step, last_change_id) {
            (StreamingStep::Started, _) => {
                // Stream No changes, new elements from start
                BTreeMap::new()
            }
            (_, Some(last_change_id)) => {
                // Stream the changes depending on the previously computed bound

                match last_change_id.cmp(&self.get_change_id().expect(CHANGE_ID_DESER_ERROR)) {
                    std::cmp::Ordering::Greater => {
                        return Err(MassaDBError::TimeError(String::from(
                            "we don't have this change yet on this node (it's in the future for us)",
                        )));
                    }
                    std::cmp::Ordering::Equal => {
                        BTreeMap::new() // no new updates
                    }
                    std::cmp::Ordering::Less => {
                        // We should send all the new updates since last_change_id

                        let mut cursor = self
                            .change_history
                            .range((Bound::Included(&last_change_id), Bound::Unbounded));

                        if cursor.next().is_none() {
                            return Err(MassaDBError::TimeError(String::from(
                                "all our changes are strictly after last_change_id, we can't be sure we did not miss any",
                            )));
                        }

                        match cursor.next() {
                            Some((cursor_change_id, _)) => {
                                // We have to send all the updates since cursor_change_id
                                // TODO_PR: check if / how we want to limit the number of updates we send. It may be needed but tricky to implement.
                                let mut updates: BTreeMap<Vec<u8>, Option<Vec<u8>>> =
                                    BTreeMap::new();
                                let iter = self
                                    .change_history
                                    .range((Bound::Included(cursor_change_id), Bound::Unbounded));
                                for (_change_id, changes) in iter {
                                    updates.extend(
                                        changes
                                            .range((
                                                Bound::<Vec<u8>>::Unbounded,
                                                bound_key_for_changes.clone(),
                                            ))
                                            .map(|(k, v)| (k.clone(), v.clone())),
                                    );
                                }
                                updates
                            }
                            None => BTreeMap::new(), // no new updates
                        }
                    }
                }
            }
            _ => {
                // last_change_id is None, but StreamingStep is either Ongoing or Finished
                return Err(MassaDBError::TimeError(String::from(
                    "State streaming was ongoing or finished, but no last_change_id was provided",
                )));
            }
        };

        let mut new_elements = BTreeMap::new();

        if !last_state_step.finished() {
            let handle = self.db.cf_handle(STATE_CF).expect(CF_ERROR);

            // Creates an iterator from the next element after the last if defined, otherwise initialize it at the first key.
            let db_iterator = match &last_state_step {
                StreamingStep::Ongoing(max_key) => {
                    let mut iter = self
                        .db
                        .iterator_cf(handle, IteratorMode::From(max_key, Direction::Forward));
                    iter.next();
                    iter
                }
                _ => self.db.iterator_cf(handle, IteratorMode::Start),
            };

            for (serialized_key, serialized_value) in db_iterator.flatten() {
                if new_elements.len() < self.config.max_new_elements {
                    new_elements.insert(serialized_key.to_vec(), serialized_value.to_vec());
                } else {
                    break;
                }
            }
        }

        Ok(StreamBatch {
            new_elements,
            updates_on_previous_elements,
            change_id: self.get_change_id().expect(CHANGE_ID_DESER_ERROR),
        })
    }

    /// Used for bootstrap servers (get a new batch of data from VERSIONING_CF to stream to the client)
    ///
    /// Returns a StreamBatch<ChangeID>
    pub fn get_versioning_batch_to_stream(
        &self,
        last_versioning_step: &StreamingStep<Vec<u8>>,
        last_change_id: Option<ChangeID>,
    ) -> Result<StreamBatch<ChangeID>, MassaDBError> {
        let bound_key_for_changes = match &last_versioning_step {
            StreamingStep::Ongoing(max_key) => Included(max_key.clone()),
            _ => Unbounded,
        };

        let updates_on_previous_elements = match (&last_versioning_step, last_change_id) {
            (StreamingStep::Started, _) => {
                // Stream No changes, new elements from start
                BTreeMap::new()
            }
            (_, Some(last_change_id)) => {
                // Stream the changes depending on the previously computed bound

                match last_change_id.cmp(&self.get_change_id().expect(CHANGE_ID_DESER_ERROR)) {
                    std::cmp::Ordering::Greater => {
                        return Err(MassaDBError::TimeError(String::from(
                            "we don't have this change yet on this node (it's in the future for us)",
                        )));
                    }
                    std::cmp::Ordering::Equal => {
                        BTreeMap::new() // no new updates
                    }
                    std::cmp::Ordering::Less => {
                        // We should send all the new updates since last_change_id

                        let mut cursor = self
                            .change_history_versioning
                            .range((Bound::Included(&last_change_id), Unbounded));

                        if cursor.next().is_none() {
                            return Err(MassaDBError::TimeError(String::from(
                                "all our changes are strictly after last_change_id, we can't be sure we did not miss any",
                            )));
                        }

                        match cursor.next() {
                            Some((cursor_change_id, _)) => {
                                // We have to send all the updates since cursor_change_id
                                // TODO_PR: check if / how we want to limit the number of updates we send. It may be needed but tricky to implement.
                                let mut updates: BTreeMap<Vec<u8>, Option<Vec<u8>>> =
                                    BTreeMap::new();
                                let iter = self
                                    .change_history_versioning
                                    .range((Bound::Included(cursor_change_id), Bound::Unbounded));
                                for (_change_id, changes) in iter {
                                    updates.extend(
                                        changes
                                            .range((
                                                Bound::<Vec<u8>>::Unbounded,
                                                bound_key_for_changes.clone(),
                                            ))
                                            .map(|(k, v)| (k.clone(), v.clone())),
                                    );
                                }
                                updates
                            }
                            None => BTreeMap::new(), // no new updates
                        }
                    }
                }
            }
            _ => {
                // last_change_id is None, but StreamingStep is either Ongoing or Finished
                return Err(MassaDBError::TimeError(String::from(
                    "State streaming was ongoing or finished, but no last_change_id was provided",
                )));
            }
        };

        let mut new_elements = BTreeMap::new();

        if !last_versioning_step.finished() {
            let handle = self.db.cf_handle(VERSIONING_CF).expect(CF_ERROR);

            // Creates an iterator from the next element after the last if defined, otherwise initialize it at the first key.
            let db_iterator = match &last_versioning_step {
                StreamingStep::Ongoing(max_key) => {
                    let mut iter = self
                        .db
                        .iterator_cf(handle, IteratorMode::From(max_key, Direction::Forward));
                    iter.next();
                    iter
                }
                _ => self.db.iterator_cf(handle, IteratorMode::Start),
            };

            for (serialized_key, serialized_value) in db_iterator.flatten() {
                if new_elements.len() < self.config.max_new_elements {
                    new_elements.insert(serialized_key.to_vec(), serialized_value.to_vec());
                } else {
                    break;
                }
            }
        }

        Ok(StreamBatch {
            new_elements,
            updates_on_previous_elements,
            change_id: self.get_change_id().expect(CHANGE_ID_DESER_ERROR),
        })
    }

    /// Used for:
    /// - Bootstrap clients, to write on disk a new received Stream (reset_history: true)
    /// - Normal operations, to write changes associated to a given change_id (reset_history: false)
    ///
    pub fn write_changes(
        &mut self,
        changes: BTreeMap<Key, Option<Value>>,
        versioning_changes: BTreeMap<Key, Option<Value>>,
        change_id: Option<ChangeID>,
        reset_history: bool,
    ) -> Result<(), MassaDBError> {
        if let Some(change_id) = change_id.clone() {
            if change_id < self.get_change_id().expect(CHANGE_ID_DESER_ERROR) {
                return Err(MassaDBError::InvalidChangeID(String::from(
                    "change_id should monotonically increase after every write",
                )));
            }
        }

        let handle_state = self.db.cf_handle(STATE_CF).expect(CF_ERROR);
        let handle_metadata = self.db.cf_handle(METADATA_CF).expect(CF_ERROR);
        let handle_versioning = self.db.cf_handle(VERSIONING_CF).expect(CF_ERROR);

        let mut current_xor_hash = self.get_xof_db_hash();

        *self.current_batch.lock() = WriteBatch::default();

        for (key, value) in changes.iter() {
            if let Some(value) = value {
                self.current_batch.lock().put_cf(handle_state, key, value);

                // Compute the XOR in all cases
                if let Ok(Some(prev_value)) = self.db.get_cf(handle_state, key) {
                    let prev_hash =
                        HashXof::compute_from_tuple(&[key.as_slice(), prev_value.as_slice()]);
                    current_xor_hash ^= prev_hash;
                };
                let new_hash = HashXof::compute_from_tuple(&[key.as_slice(), value.as_slice()]);
                current_xor_hash ^= new_hash;
            } else {
                self.current_batch.lock().delete_cf(handle_state, key);

                // Compute the XOR in all cases
                if let Ok(Some(prev_value)) = self.db.get_cf(handle_state, key) {
                    let prev_hash =
                        HashXof::compute_from_tuple(&[key.as_slice(), prev_value.as_slice()]);
                    current_xor_hash ^= prev_hash;
                };
            }
        }

        // in versioning_changes, we have the data that we do not want to include in hash
        // e.g everything that is not in 'Active' state (so hashes remain compatibles)
        for (key, value) in versioning_changes.iter() {
            if let Some(value) = value {
                self.current_batch
                    .lock()
                    .put_cf(handle_versioning, key, value);
            } else {
                self.current_batch.lock().delete_cf(handle_versioning, key);
            }
        }

        if let Some(change_id) = change_id {
            self.set_change_id_to_batch(change_id);
        }

        // Update the hash entry
        self.current_batch
            .lock()
            .put_cf(handle_metadata, STATE_HASH_KEY, current_xor_hash.0);

        {
            let mut current_batch_guard = self.current_batch.lock();
            let batch = WriteBatch::from_data(current_batch_guard.data());
            current_batch_guard.clear();

            self.db.write(batch).map_err(|e| {
                MassaDBError::RocksDBError(format!("Can't write batch to disk: {}", e))
            })?;
        }

        match self
            .change_history
            .entry(self.get_change_id().expect(CHANGE_ID_DESER_ERROR))
        {
            std::collections::btree_map::Entry::Vacant(entry) => {
                entry.insert(changes);
            }
            std::collections::btree_map::Entry::Occupied(mut entry) => {
                entry.get_mut().extend(changes);
            }
        }

        match self
            .change_history_versioning
            .entry(self.get_change_id().expect(CHANGE_ID_DESER_ERROR))
        {
            std::collections::btree_map::Entry::Vacant(entry) => {
                entry.insert(versioning_changes);
            }
            std::collections::btree_map::Entry::Occupied(mut entry) => {
                entry.get_mut().extend(versioning_changes);
            }
        }

        if reset_history {
            self.change_history.clear();
        }

        while self.change_history.len() > self.config.max_history_length {
            self.change_history.pop_first();
        }

        while self.change_history_versioning.len() > self.config.max_history_length {
            self.change_history_versioning.pop_first();
        }

        Ok(())
    }

    /// Get the current change_id attached to the database.
    pub fn get_change_id(&self) -> Result<ChangeID, ModelsError> {
        let db = &self.db;
        let handle = db.cf_handle(METADATA_CF).expect(CF_ERROR);

        let Ok(Some(change_id_bytes)) = db.get_pinned_cf(handle, CHANGE_ID_KEY) else {
            return Err(ModelsError::BufferError(String::from(
                "Could not recover change_id in database",
            )));
        };

        let (_rest, change_id) = self
            .change_id_deserializer
            .deserialize::<DeserializeError>(&change_id_bytes)
            .expect(CHANGE_ID_DESER_ERROR);

        Ok(change_id)
    }

    /// Set the initial change_id. This function should only be called at startup/reset, as it does not batch this set with other changes.
    pub fn set_initial_change_id(&self, change_id: ChangeID) {
        self.current_batch.lock().clear();

        self.set_change_id_to_batch(change_id);

        let batch;
        {
            let mut current_batch_guard = self.current_batch.lock();
            batch = WriteBatch::from_data(current_batch_guard.data());
            current_batch_guard.clear();

            self.db.write(batch).expect(CRUD_ERROR);
        }
    }

    /// Set the current change_id in the batch
    pub fn set_change_id_to_batch(&self, change_id: ChangeID) {
        let handle_metadata = self.db.cf_handle(METADATA_CF).expect(CF_ERROR);

        let mut change_id_bytes = Vec::new();
        self.change_id_serializer
            .serialize(&change_id, &mut change_id_bytes)
            .expect(CHANGE_ID_SER_ERROR);

        self.current_batch
            .lock()
            .put_cf(handle_metadata, CHANGE_ID_KEY, &change_id_bytes);
    }

    /// Write a stream_batch of database entries received from a bootstrap server
    pub fn write_batch_bootstrap_client(
        &mut self,
        stream_changes: StreamBatch<ChangeID>,
        stream_changes_versioning: StreamBatch<ChangeID>,
    ) -> Result<(StreamingStep<Key>, StreamingStep<Key>), MassaDBError> {
        let mut changes = BTreeMap::new();

        let new_cursor: StreamingStep<Vec<u8>> = match stream_changes.new_elements.last_key_value()
        {
            Some((k, _)) => StreamingStep::Ongoing(k.clone()),
            None => StreamingStep::Finished(None),
        };

        changes.extend(stream_changes.updates_on_previous_elements);
        changes.extend(
            stream_changes
                .new_elements
                .iter()
                .map(|(k, v)| (k.clone(), Some(v.clone()))),
        );

        let mut versioning_changes = BTreeMap::new();

        let new_cursor_versioning = match stream_changes_versioning.new_elements.last_key_value() {
            Some((k, _)) => StreamingStep::Ongoing(k.clone()),
            None => StreamingStep::Finished(None),
        };

        versioning_changes.extend(stream_changes_versioning.updates_on_previous_elements);
        versioning_changes.extend(
            stream_changes_versioning
                .new_elements
                .iter()
                .map(|(k, v)| (k.clone(), Some(v.clone()))),
        );

        self.write_changes(
            changes,
            versioning_changes,
            Some(stream_changes.change_id),
            true,
        )?;

        Ok((new_cursor, new_cursor_versioning))
    }

    /// Get the current XOF state hash of the database
    pub fn get_xof_db_hash(&self) -> HashXof<HASH_XOF_SIZE_BYTES> {
        self.get_xof_db_hash_opt()
            .unwrap_or(HashXof(*STATE_HASH_INITIAL_BYTES))
    }

    /// Get the current XOF state hash of the database
    fn get_xof_db_hash_opt(&self) -> Option<HashXof<HASH_XOF_SIZE_BYTES>> {
        let db = &self.db;
        let handle = db.cf_handle(METADATA_CF).expect(CF_ERROR);

        db.get_cf(handle, STATE_HASH_KEY)
            .expect(CRUD_ERROR)
            .as_deref()
            .map(|state_hash_bytes| HashXof(state_hash_bytes.try_into().expect(STATE_HASH_ERROR)))
    }
}

impl RawMassaDB<Slot, SlotSerializer, SlotDeserializer> {
    /// Returns a new `MassaDB` instance
    pub fn new(config: MassaDBConfig) -> Self {
        let db_opts = Self::default_db_opts();
        Self::new_with_options(config, db_opts).expect(OPEN_ERROR)
    }

    pub fn default_db_opts() -> Options {
        let mut db_opts = Options::default();
        db_opts.create_if_missing(true);
        db_opts.create_missing_column_families(true);
        db_opts
    }

    /// Returns a new `MassaDB` instance given a config and RocksDB options
    fn new_with_options(config: MassaDBConfig, db_opts: Options) -> Result<Self, rocksdb::Error> {
        let db = DB::open_cf_descriptors(
            &db_opts,
            &config.path,
            vec![
                ColumnFamilyDescriptor::new(STATE_CF, Options::default()),
                ColumnFamilyDescriptor::new(METADATA_CF, Options::default()),
                ColumnFamilyDescriptor::new(VERSIONING_CF, Options::default()),
            ],
        )?;

        let db = Arc::new(db);
        let current_batch = Arc::new(Mutex::new(WriteBatch::default()));

        let change_id_deserializer = SlotDeserializer::new(
            (Included(u64::MIN), Included(u64::MAX)),
            (Included(0), Excluded(config.thread_count)),
        );

        let massa_db = Self {
            db,
            config,
            change_history: BTreeMap::new(),
            change_history_versioning: BTreeMap::new(),
            change_id_serializer: SlotSerializer::new(),
            change_id_deserializer,
            current_batch,
        };

        if massa_db.get_change_id().is_err() {
            massa_db.set_initial_change_id(Slot {
                period: 0,
                thread: 0,
            });
        }

        Ok(massa_db)
    }
}

impl MassaDBController for RawMassaDB<Slot, SlotSerializer, SlotDeserializer> {
    /// Creates a new hard copy of the DB, for the given slot
    fn backup_db(&self, slot: Slot) -> PathBuf {
        let db = &self.db;
        let subpath = format!("backup_{}_{}", slot.period, slot.thread);

        if let Some(max_backups) = MAX_BACKUPS_TO_KEEP {
            let previous_backups_paths = std::fs::read_dir(db.path())
                .expect("Cannot walk db path")
                .map(|res| res.map(|e| e.path()))
                .collect::<Result<Vec<_>, std::io::Error>>()
                .expect("Cannot walk db path");

            let mut previous_backups = BTreeMap::new();

            for backup_path in previous_backups_paths.iter() {
                let Some(path_str) = backup_path.file_name().and_then(|f| f.to_str()) else {
                    continue;
                };
                let vec = path_str.split('_').collect::<Vec<&str>>();
                if vec.len() == 3 && vec[0] == "backup" {
                    let Ok(period) = vec[1].parse::<u64>() else {
                        continue;
                    };
                    let Ok(thread) = vec[2].parse::<u8>() else {
                        continue;
                    };
                    let backup_slot = Slot::new(period, thread);
                    previous_backups.insert(backup_slot, backup_path);
                }
            }

            // Remove the oldest backups if we have too many
            while previous_backups.len() >= max_backups {
                if let Some((_, oldest_backup_path)) = previous_backups.pop_first() {
                    std::fs::remove_dir_all(oldest_backup_path)
                        .expect("Cannot remove oldest backup");
                }
            }
        }

        let backup_path = db.path().join(subpath);
        println!("backup_path: {:?}", backup_path);
        Checkpoint::new(db)
            .expect("Cannot init checkpoint")
            .create_checkpoint(backup_path.clone())
            .expect("Failed to create checkpoint");

        backup_path
    }

    /// Writes the batch to the DB
    fn write_batch(&mut self, batch: DBBatch, versioning_batch: DBBatch, change_id: Option<Slot>) {
        self.write_changes(batch, versioning_batch, change_id, false)
            .expect(CRUD_ERROR);
    }

    /// Utility function to put / update a key & value in the batch
    fn put_or_update_entry_value(&self, batch: &mut DBBatch, key: Vec<u8>, value: &[u8]) {
        batch.insert(key, Some(value.to_vec()));
    }

    /// Utility function to delete a key & value in the batch
    fn delete_key(&self, batch: &mut DBBatch, key: Vec<u8>) {
        batch.insert(key, None);
    }

    /// Utility function to delete all keys in a prefix
    fn delete_prefix(&mut self, prefix: &str, handle_str: &str, change_id: Option<Slot>) {
        let db = &self.db;

        let handle = db.cf_handle(handle_str).expect(CF_ERROR);
        let mut batch = DBBatch::new();
        for (serialized_key, _) in db.prefix_iterator_cf(handle, prefix).flatten() {
            if !serialized_key.starts_with(prefix.as_bytes()) {
                break;
            }

            self.delete_key(&mut batch, serialized_key.to_vec());
        }

        match handle_str {
            STATE_CF => {
                self.write_batch(batch, DBBatch::new(), change_id);
            }
            VERSIONING_CF => {
                self.write_batch(DBBatch::new(), batch, change_id);
            }
            _ => {}
        }
    }

    /// Reset the database, and attach it to the given slot.
    fn reset(&mut self, slot: Slot) {
        self.set_initial_change_id(slot);
        self.change_history.clear();
    }

    fn get_cf(&self, handle_cf: &str, key: Key) -> Result<Option<Value>, MassaDBError> {
        let db = &self.db;
        let handle = db.cf_handle(handle_cf).expect(CF_ERROR);

        db.get_cf(handle, key)
            .map_err(|e| MassaDBError::RocksDBError(format!("{:?}", e)))
    }

    /// Exposes RocksDB's "multi_get_cf" function
    fn multi_get_cf(&self, query: Vec<(&str, Key)>) -> Vec<Result<Option<Value>, MassaDBError>> {
        let db = &self.db;

        let rocks_db_query = query
            .into_iter()
            .map(|(handle_cf, key)| (db.cf_handle(handle_cf).expect(CF_ERROR), key))
            .collect::<Vec<_>>();

        db.multi_get_cf(rocks_db_query)
            .into_iter()
            .map(|res| res.map_err(|e| MassaDBError::RocksDBError(format!("{:?}", e))))
            .collect()
    }

    /// Exposes RocksDB's "iterator_cf" function
    fn iterator_cf(
        &self,
        handle_cf: &str,
        mode: MassaIteratorMode,
    ) -> Box<dyn Iterator<Item = (Key, Value)> + '_> {
        let db = &self.db;
        let handle = db.cf_handle(handle_cf).expect(CF_ERROR);

        let rocksdb_mode = match mode {
            MassaIteratorMode::Start => IteratorMode::Start,
            MassaIteratorMode::End => IteratorMode::End,
            MassaIteratorMode::From(key, MassaDirection::Forward) => {
                IteratorMode::From(key, Direction::Forward)
            }
            MassaIteratorMode::From(key, MassaDirection::Reverse) => {
                IteratorMode::From(key, Direction::Reverse)
            }
        };

        Box::new(
            db.iterator_cf(handle, rocksdb_mode)
                .flatten()
                .map(|(k, v)| (k.to_vec(), v.to_vec())),
        )
    }

    /// Exposes RocksDB's "prefix_iterator_cf" function
    fn prefix_iterator_cf(
        &self,
        handle_cf: &str,
        prefix: &[u8],
    ) -> Box<dyn Iterator<Item = (Key, Value)> + '_> {
        let db = &self.db;
        let handle = db.cf_handle(handle_cf).expect(CF_ERROR);

        Box::new(
            db.prefix_iterator_cf(handle, prefix)
                .flatten()
                .map(|(k, v)| (k.to_vec(), v.to_vec())),
        )
    }

    /// Get the current extended state hash of the database
    fn get_xof_db_hash(&self) -> HashXof<HASH_XOF_SIZE_BYTES> {
        self.get_xof_db_hash()
    }

    /// Get the current change_id attached to the database.
    fn get_change_id(&self) -> Result<Slot, ModelsError> {
        self.get_change_id()
    }

    /// Set the initial change_id. This function should only be called at startup/reset, as it does not batch this set with other changes.
    fn set_initial_change_id(&self, change_id: Slot) {
        self.set_initial_change_id(change_id)
    }

    /// Flushes the underlying db.
    fn flush(&self) -> Result<(), MassaDBError> {
        self.db
            .flush()
            .map_err(|e| MassaDBError::RocksDBError(format!("{:?}", e)))
    }

    /// Write a stream_batch of database entries received from a bootstrap server
    fn write_batch_bootstrap_client(
        &mut self,
        stream_changes: StreamBatch<Slot>,
        stream_changes_versioning: StreamBatch<Slot>,
    ) -> Result<(StreamingStep<Key>, StreamingStep<Key>), MassaDBError> {
        self.write_batch_bootstrap_client(stream_changes, stream_changes_versioning)
    }

    /// Used for bootstrap servers (get a new batch of data from STATE_CF to stream to the client)
    ///
    /// Returns a StreamBatch<Slot>
    fn get_batch_to_stream(
        &self,
        last_state_step: &StreamingStep<Vec<u8>>,
        last_change_id: Option<Slot>,
    ) -> Result<StreamBatch<Slot>, MassaDBError> {
        self.get_batch_to_stream(last_state_step, last_change_id)
    }

    /// Used for bootstrap servers (get a new batch of data from VERSIONING_CF to stream to the client)
    ///
    /// Returns a StreamBatch<Slot>
    fn get_versioning_batch_to_stream(
        &self,
        last_versioning_step: &StreamingStep<Vec<u8>>,
        last_change_id: Option<Slot>,
    ) -> Result<StreamBatch<Slot>, MassaDBError> {
        self.get_versioning_batch_to_stream(last_versioning_step, last_change_id)
    }
<<<<<<< HEAD
=======

    /// To be called just after bootstrap
    fn recompute_db_hash(&mut self) -> Result<(), MassaDBError> {
        self.recompute_db_hash()
    }
}

#[cfg(test)]
mod test {
    use std::collections::BTreeMap;

    use assert_matches::assert_matches;
    use massa_db_exports::MassaDBError::TimeError;
    use parking_lot::RwLock;
    use tempfile::tempdir;

    use massa_hash::Hash;
    use massa_models::config::THREAD_COUNT;
    use massa_models::streaming_step::StreamingStep;

    use super::*;

    fn dump_column(
        db: Arc<RwLock<Box<dyn MassaDBController>>>,
        column: &str,
    ) -> BTreeMap<Vec<u8>, Vec<u8>> {
        db.read()
            .iterator_cf(column, MassaIteratorMode::Start)
            // .collect::<BTreeMap<Vec<u8>, Vec<u8>>>()
            .collect()
    }

    fn dump_column_opt(
        db: Arc<RwLock<Box<dyn MassaDBController>>>,
        column: &str,
    ) -> BTreeMap<Vec<u8>, Option<Vec<u8>>> {
        db.read()
            .iterator_cf(column, MassaIteratorMode::Start)
            .map(|(k, v)| (k, Some(v)))
            // .collect::<BTreeMap<Vec<u8>, Option<Vec<u8>>>>()
            .collect()
    }

    fn initial_hash() -> Hash {
        // Initial hash in the db / final state
        Hash::compute_from(STATE_HASH_INITIAL_BYTES)
    }

    #[test]
    fn test_init() {
        // Test we cannot double init a Db object

        let temp_dir_db = tempdir().expect("Unable to create a temp folder");
        // println!("temp_dir_db: {:?}", temp_dir_db);
        let db_config = MassaDBConfig {
            path: temp_dir_db.path().to_path_buf(),
            max_history_length: 100,
            max_new_elements: 100,
            thread_count: THREAD_COUNT,
        };
        let mut db_opts = MassaDB::default_db_opts();
        // Additional checks (only for testing)
        db_opts.set_paranoid_checks(true);

        let _db = MassaDB::new_with_options(db_config.clone(), db_opts.clone()).unwrap();

        // Check not allowed to init a second instance
        let db2 = MassaDB::new_with_options(db_config, db_opts.clone());
        assert!(db2.is_err());
        assert!(db2
            .err()
            .unwrap()
            .into_string()
            .contains("IO error: lock hold by current process"));
    }

    #[test]
    fn test_basics_1() {
        // 1- Init a db + check initial hash
        // 2- Add some data
        // 3- Read it
        // 4- Remove data

        // Init
        let temp_dir_db = tempdir().expect("Unable to create a temp folder");
        // println!("temp_dir_db: {:?}", temp_dir_db);
        let db_config = MassaDBConfig {
            path: temp_dir_db.path().to_path_buf(),
            max_history_length: 100,
            max_new_elements: 100,
            thread_count: THREAD_COUNT,
        };
        let mut db_opts = MassaDB::default_db_opts();
        // Additional checks (only for testing)
        db_opts.set_paranoid_checks(true);

        let _db = MassaDB::new_with_options(db_config, db_opts.clone()).unwrap();
        let db = Arc::new(RwLock::new(
            Box::new(_db) as Box<(dyn MassaDBController + 'static)>
        ));

        assert_eq!(
            Hash::compute_from(db.read().get_xof_db_hash().to_bytes()),
            initial_hash()
        );

        // Checks up
        let cfs = rocksdb::DB::list_cf(&db_opts, temp_dir_db.path()).unwrap_or(vec![]);
        let cf_exists_1 = cfs.iter().find(|cf| cf == &"state").is_some();
        let cf_exists_2 = cfs.iter().find(|cf| cf == &"metadata").is_some();
        let cf_exists_3 = cfs.iter().find(|cf| cf == &"versioning").is_some();
        println!("cfs: {:?}", cfs);
        assert_eq!(cf_exists_1, true);
        assert_eq!(cf_exists_2, true);
        assert_eq!(cf_exists_3, true);
        for col in cfs {
            if col == "metadata" {
                continue;
            }
            assert!(dump_column(db.clone(), col.as_str()).is_empty());
        }

        // Add data

        let mut batch = DBBatch::new();
        let b_key1 = vec![1, 2, 3];
        let b_value1 = vec![4, 5, 6];
        batch.insert(b_key1.clone(), Some(b_value1.clone()));
        let mut versioning_batch = BTreeMap::default();
        let vb_key1 = vec![10, 20, 30];
        let vb_value1 = vec![40, 50, 60];
        versioning_batch.insert(vb_key1.clone(), Some(vb_value1.clone()));

        let mut guard = db.write();
        guard.write_batch(batch.clone(), versioning_batch.clone(), None);
        drop(guard);

        // assert_eq!(dump_column_opt(db_.clone(), "state"), batch);
        assert_eq!(dump_column_opt(db.clone(), "state"), batch);
        // assert_eq!(dump_column_opt(db_.clone(), "versioning"), versioning_batch);
        assert_eq!(dump_column_opt(db.clone(), "versioning"), versioning_batch);

        // Remove data

        let mut batch_2 = DBBatch::new();
        batch_2.insert(b_key1.clone(), None);
        let mut versioning_batch_2 = BTreeMap::default();
        versioning_batch_2.insert(vb_key1.clone(), None);
        let mut guard = db.write();
        guard.write_batch(batch_2.clone(), versioning_batch_2.clone(), None);
        drop(guard);

        // assert!(dump_column(db_.clone(), "state").is_empty());
        assert!(dump_column(db.clone(), "state").is_empty());
        // assert!(dump_column(db_.clone(), "versioning").is_empty());
        assert!(dump_column(db.clone(), "versioning").is_empty());
    }

    #[test]
    fn test_basics_2() {
        // 1- Init a db + check initial hash
        // 2- Add some data (using  put_or_update_entry_value)
        // 3- Read it
        // 4- Remove data (using delete_prefix)

        // Init
        let temp_dir_db = tempdir().expect("Unable to create a temp folder");
        // println!("temp_dir_db: {:?}", temp_dir_db);
        let db_config = MassaDBConfig {
            path: temp_dir_db.path().to_path_buf(),
            max_history_length: 100,
            max_new_elements: 100,
            thread_count: THREAD_COUNT,
        };
        let mut db_opts = MassaDB::default_db_opts();
        // Additional checks (only for testing)
        db_opts.set_paranoid_checks(true);

        let _db = MassaDB::new_with_options(db_config, db_opts.clone()).unwrap();
        let db = Arc::new(RwLock::new(
            Box::new(_db) as Box<(dyn MassaDBController + 'static)>
        ));

        assert_eq!(
            Hash::compute_from(db.read().get_xof_db_hash().to_bytes()),
            initial_hash()
        );

        // Add data

        let b_key1 = vec![1, 2, 3];
        let b_value1 = vec![4, 5, 6];
        let mut batch = DBBatch::new();
        db.read()
            .put_or_update_entry_value(&mut batch, b_key1.clone(), &b_value1);
        let versioning_batch = BTreeMap::default();

        let mut guard = db.write();
        guard.write_batch(batch.clone(), versioning_batch.clone(), None);
        drop(guard);

        // assert_eq!(dump_column_opt(db_.clone(), "state"), batch);
        assert_eq!(dump_column_opt(db.clone(), "state"), batch);
        // assert_eq!(dump_column_opt(db_.clone(), "versioning"), versioning_batch);
        assert_eq!(dump_column_opt(db.clone(), "versioning"), versioning_batch);

        // Remove data

        let mut batch_2 = DBBatch::new();
        // batch_2.insert(b_key1.clone(), None);
        db.read().delete_key(&mut batch_2, b_key1.clone());
        let versioning_batch_2 = BTreeMap::default();
        let mut guard = db.write();
        guard.write_batch(batch_2.clone(), versioning_batch_2.clone(), None);
        drop(guard);

        // assert!(dump_column(db_.clone(), "state").is_empty());
        assert!(dump_column(db.clone(), "state").is_empty());
        // assert!(dump_column(db_.clone(), "versioning").is_empty());
        assert!(dump_column(db.clone(), "versioning").is_empty());

        // Add some datas then remove using prefix
        batch.clear();
        db.read()
            .put_or_update_entry_value(&mut batch, vec![97, 98, 1], &vec![1]);
        db.read()
            .put_or_update_entry_value(&mut batch, vec![97, 98, 2], &vec![2]);
        let v3 = vec![200, 101, 1];
        let k3 = vec![101];
        db.read()
            .put_or_update_entry_value(&mut batch, v3.clone(), &k3);

        db.write()
            .write_batch(batch.clone(), versioning_batch.clone(), None);

        // "ab".as_bytes == [97, 98]
        db.write().delete_prefix(&"ab", "state", None);
        assert_eq!(dump_column(db.clone(), "state"), BTreeMap::from([(v3, k3)]))
    }

    #[test]
    fn test_backup() {
        // 1- Init a db + add data
        // 2- Backup (slot 1)
        // 3- Add more data + backup (slot 2)
        // 4- Init from backup 1 + checks
        // 5- Init from backup 2 + checks

        // Init
        let temp_dir_db = tempdir().expect("Unable to create a temp folder");
        // println!("temp_dir_db: {:?}", temp_dir_db);
        let db_config = MassaDBConfig {
            path: temp_dir_db.path().to_path_buf(),
            max_history_length: 100,
            max_new_elements: 100,
            thread_count: THREAD_COUNT,
        };
        let mut db_opts = MassaDB::default_db_opts();
        // Additional checks (only for testing)
        db_opts.set_paranoid_checks(true);

        let _db = MassaDB::new_with_options(db_config, db_opts.clone()).unwrap();
        let db = Arc::new(RwLock::new(
            Box::new(_db) as Box<(dyn MassaDBController + 'static)>
        ));

        // Add data
        let batch = DBBatch::from([(vec![1, 2, 3], Some(vec![4, 5, 6]))]);
        let versioning_batch = DBBatch::from([(vec![10, 20, 30], Some(vec![127, 128, 254, 255]))]);
        let slot_1 = Slot::new(1, 0);
        let mut guard = db.write();
        guard.write_batch(batch.clone(), versioning_batch.clone(), Some(slot_1));
        drop(guard);

        // Keep hash so we can compare with db backup
        let hash_1 = db.read().get_xof_db_hash();

        // Backup db
        let guard = db.read();
        let backup_1 = guard.backup_db(slot_1);
        drop(guard);

        // Add data
        let batch = DBBatch::from([(vec![11, 22, 33], Some(vec![44, 55, 66]))]);
        let versioning_batch = DBBatch::from([(vec![12, 23, 34], Some(vec![255, 254, 253]))]);
        let slot_2 = Slot::new(2, 0);
        let mut guard = db.write();
        guard.write_batch(batch.clone(), versioning_batch.clone(), Some(slot_2));
        drop(guard);

        let hash_2 = db.read().get_xof_db_hash();

        // Backup db (again)
        let guard = db.read();
        let backup_2 = guard.backup_db(slot_2);
        drop(guard);

        {
            let db_backup_1_config = MassaDBConfig {
                path: backup_1,
                max_history_length: 100,
                max_new_elements: 100,
                thread_count: THREAD_COUNT,
            };
            let mut db_backup_1_opts = MassaDB::default_db_opts();
            db_backup_1_opts.create_if_missing(false);
            let db_backup_1 = Arc::new(RwLock::new(Box::new(
                MassaDB::new_with_options(db_backup_1_config, db_backup_1_opts.clone()).unwrap(),
            )
                as Box<(dyn MassaDBController + 'static)>));

            assert_eq!(db_backup_1.read().get_xof_db_hash(), hash_1);
            assert_ne!(db_backup_1.read().get_xof_db_hash(), hash_2);
            assert_ne!(
                Hash::compute_from(db_backup_1.read().get_xof_db_hash().to_bytes()),
                initial_hash()
            );
        }

        {
            let db_backup_2_config = MassaDBConfig {
                path: backup_2,
                max_history_length: 100,
                max_new_elements: 100,
                thread_count: THREAD_COUNT,
            };
            let mut db_backup_2_opts = MassaDB::default_db_opts();
            db_backup_2_opts.create_if_missing(false);
            let db_backup_2 = Arc::new(RwLock::new(Box::new(
                MassaDB::new_with_options(db_backup_2_config, db_backup_2_opts.clone()).unwrap(),
            )
                as Box<(dyn MassaDBController + 'static)>));

            assert_eq!(db_backup_2.read().get_xof_db_hash(), hash_2);
            assert_ne!(db_backup_2.read().get_xof_db_hash(), hash_1);
            assert_ne!(
                Hash::compute_from(db_backup_2.read().get_xof_db_hash().to_bytes()),
                initial_hash()
            );
        }
    }

    #[test]
    fn test_backup_rotation() {
        // 1- Init a db
        // 2- Loop (add data, backup) until a rotation occurs
        // 3- Init from backups + checks

        // Init
        let temp_dir_db = tempdir().expect("Unable to create a temp folder");
        // println!("temp_dir_db: {:?}", temp_dir_db);
        let db_config = MassaDBConfig {
            path: temp_dir_db.path().to_path_buf(),
            max_history_length: 100,
            max_new_elements: 100,
            thread_count: THREAD_COUNT,
        };
        let mut db_opts = MassaDB::default_db_opts();
        // Additional checks (only for testing)
        db_opts.set_paranoid_checks(true);

        let db = Arc::new(RwLock::new(Box::new(
            MassaDB::new_with_options(db_config.clone(), db_opts.clone()).unwrap(),
        )
            as Box<(dyn MassaDBController + 'static)>));

        let mut backups = BTreeMap::default();

        for i in 0..(MAX_BACKUPS_TO_KEEP.unwrap() + 1) {
            let slot = Slot::new(i as u64, 0);
            let i_ = i as u8;
            let batch = DBBatch::from([(vec![i_], Some(vec![i_ + 10]))]);
            let versioning_batch = DBBatch::from([(vec![i_ + 1], Some(vec![i_ + 20]))]);

            let mut guard = db.write();
            guard.write_batch(batch.clone(), versioning_batch.clone(), Some(slot));
            drop(guard);

            let xof = db.read().get_xof_db_hash();
            let backup = db.read().backup_db(slot);

            backups.insert(slot, (xof, backup));
        }

        let mut db_opts_no_create = db_opts.clone();
        db_opts_no_create.create_if_missing(false);

        for i in 0..(MAX_BACKUPS_TO_KEEP.unwrap() + 1) {
            let slot = Slot::new(i as u64, 0);
            let (backup_xof, backup_path) = backups.get(&slot).unwrap();

            // println!(
            //     "Checking backup_path: {:?} -> exists: {}",
            //     backup_path,
            //     backup_path.exists()
            // );
            let db_backup_config = MassaDBConfig {
                path: backup_path.clone(),
                max_history_length: 100,
                max_new_elements: 100,
                thread_count: THREAD_COUNT,
            };
            // let db_backup_2_opts = MassaDB::default_db_opts();

            let db_backup_2 = match i {
                0 => {
                    let _db = MassaDB::new_with_options(
                        db_backup_config.clone(),
                        db_opts_no_create.clone(),
                    );
                    // backup (index 0) has been removed because we exceed MAX_BACKUPS_TO_KEEP
                    assert!(_db.is_err());
                    continue;
                }
                _ => {
                    let _db = MassaDB::new_with_options(
                        db_backup_config.clone(),
                        db_opts_no_create.clone(),
                    );
                    Arc::new(RwLock::new(
                        Box::new(_db.unwrap()) as Box<(dyn MassaDBController + 'static)>
                    ))
                }
            };

            assert_eq!(db_backup_2.read().get_xof_db_hash(), *backup_xof);
            assert_ne!(
                Hash::compute_from(db_backup_2.read().get_xof_db_hash().to_bytes()),
                initial_hash()
            );
        }
    }

    #[test]
    fn test_db_stream() {
        // Init db + add data
        // Stream Started
        // Stream Ongoing
        // Stream Finished
        // Stream edge cases

        let temp_dir_db = tempdir().expect("Unable to create a temp folder");
        // println!("temp_dir_db: {:?}", temp_dir_db);
        let max_new_elements = 100;
        let db_config = MassaDBConfig {
            path: temp_dir_db.path().to_path_buf(),
            max_history_length: 100,
            max_new_elements,
            thread_count: THREAD_COUNT,
        };
        let mut db_opts = MassaDB::default_db_opts();
        // Additional checks (only for testing)
        db_opts.set_paranoid_checks(true);

        let _db = MassaDB::new_with_options(db_config, db_opts.clone()).unwrap();
        let db = Arc::new(RwLock::new(
            Box::new(_db) as Box<(dyn MassaDBController + 'static)>
        ));

        // Add data (at slot 1)
        let batch_key_1 = vec![1, 2, 3];
        let batch_value_1 = vec![4, 5, 6];
        let batch = DBBatch::from([(batch_key_1.clone(), Some(batch_value_1.clone()))]);
        let versioning_batch = DBBatch::from([(vec![10, 20, 30], Some(vec![127, 128, 254, 255]))]);
        let slot_1 = Slot::new(1, 0);
        let mut guard = db.write();
        guard.write_batch(batch.clone(), versioning_batch.clone(), Some(slot_1));
        drop(guard);

        // Add data 2 (at slot 2)
        let batch_key_2 = vec![11, 22, 33];
        let batch_value_2 = vec![44, 55, 66];
        let batch = DBBatch::from([(batch_key_2.clone(), Some(batch_value_2.clone()))]);
        let versioning_batch = DBBatch::from([(vec![12, 23, 34], Some(vec![255, 254, 253]))]);
        let slot_2 = Slot::new(2, 0);
        let mut guard = db.write();
        guard.write_batch(batch.clone(), versioning_batch.clone(), Some(slot_2));
        drop(guard);

        // Stream using StreamingStep::Started
        let last_state_step: StreamingStep<Vec<u8>> = StreamingStep::Started;
        let stream_batch_ = db.read().get_batch_to_stream(&last_state_step, None);
        let stream_batch = stream_batch_.unwrap();
        // Here we retrieved the whole db content (see config.max_new_elements)
        // assert_eq!(stream_batch.new_elements, dump_column(db_.clone(), "state"));
        assert_eq!(stream_batch.new_elements, dump_column(db.clone(), "state"));
        assert_eq!(stream_batch.updates_on_previous_elements, BTreeMap::new());
        assert_eq!(stream_batch.change_id, slot_2);

        // Same using StreamingStep::Ongoing, starting from batch_key_1
        let last_state_step: StreamingStep<Vec<u8>> = StreamingStep::Ongoing(batch_key_1);
        let stream_batch_ = db
            .read()
            .get_batch_to_stream(&last_state_step, Some(slot_2));
        let stream_batch = stream_batch_.unwrap();
        // println!("stream_batch: {:?}", stream_batch);
        assert_eq!(
            stream_batch.new_elements,
            BTreeMap::from([(batch_key_2, batch_value_2)])
        );
        assert_eq!(stream_batch.updates_on_previous_elements, BTreeMap::new());
        assert_eq!(stream_batch.change_id, slot_2);

        // StreamingStep::Finished
        let last_state_step: StreamingStep<Vec<u8>> = StreamingStep::Finished(None);
        let stream_batch = db
            .read()
            .get_batch_to_stream(&last_state_step, Some(slot_2));

        assert_eq!(stream_batch.unwrap().new_elements, BTreeMap::new());

        // Edge cases

        // Stream from the future
        let stream_batch = db
            .read()
            .get_batch_to_stream(&StreamingStep::Ongoing(vec![]), Some(Slot::new(5, 0)));
        // println!("stream_batch: {:?}", stream_batch);
        assert_matches!(stream_batch, Err(TimeError(..)));
        assert!(stream_batch.err().unwrap().to_string().contains("future"));

        //
        let stream_batch = db
            .read()
            .get_batch_to_stream(&StreamingStep::Finished(None), None);
        // println!("stream_batch: {:?}", stream_batch);
        assert_matches!(stream_batch, Err(TimeError(..)));
    }

    #[test]
    fn test_db_stream_versioning() {
        // Same as test_db_stream but for versioning

        let temp_dir_db = tempdir().expect("Unable to create a temp folder");
        // println!("temp_dir_db: {:?}", temp_dir_db);
        let max_new_elements = 100;
        let db_config = MassaDBConfig {
            path: temp_dir_db.path().to_path_buf(),
            max_history_length: 100,
            max_new_elements,
            thread_count: THREAD_COUNT,
        };
        let mut db_opts = MassaDB::default_db_opts();
        // Additional checks (only for testing)
        db_opts.set_paranoid_checks(true);

        let _db = MassaDB::new_with_options(db_config, db_opts.clone()).unwrap();
        let db = Arc::new(RwLock::new(
            Box::new(_db) as Box<(dyn MassaDBController + 'static)>
        ));

        // let db_ = db.read().get_db();

        // Add data
        let batch_key_1 = vec![1, 2, 3];
        let batch_value_1 = vec![4, 5, 6];
        let batch_1 = DBBatch::from([(batch_key_1.clone(), Some(batch_value_1.clone()))]);
        let batch_v_key_1 = vec![10, 20, 30];
        let batch_v_value_1 = vec![127, 128, 254, 255];
        let versioning_batch_1 =
            DBBatch::from([(batch_v_key_1.clone(), Some(batch_v_value_1.clone()))]);
        let slot_1 = Slot::new(1, 0);
        let mut guard = db.write();
        guard.write_batch(batch_1.clone(), versioning_batch_1.clone(), Some(slot_1));
        drop(guard);

        // Add data
        let batch_key_2 = vec![11, 22, 33];
        let batch_value_2 = vec![44, 55, 66];
        let batch_2 = DBBatch::from([(batch_key_2.clone(), Some(batch_value_2.clone()))]);
        let batch_v_key_2 = vec![12, 23, 34];
        let batch_v_value_2 = vec![255, 254, 253];
        let versioning_batch_2 =
            DBBatch::from([(batch_v_key_2.clone(), Some(batch_v_value_2.clone()))]);
        let slot_2 = Slot::new(2, 0);
        let mut guard = db.write();
        guard.write_batch(batch_2.clone(), versioning_batch_2.clone(), Some(slot_2));
        drop(guard);

        // Stream using StreamingStep::Started
        let last_state_step: StreamingStep<Vec<u8>> = StreamingStep::Started;
        let stream_batch_ = db
            .read()
            .get_versioning_batch_to_stream(&last_state_step, None);
        let stream_batch = stream_batch_.unwrap();
        // Here we retrieved the whole db content (see config.max_new_elements )
        assert_eq!(
            stream_batch.new_elements,
            dump_column(db.clone(), "versioning")
        );
        assert_eq!(stream_batch.updates_on_previous_elements, BTreeMap::new());
        assert_eq!(stream_batch.change_id, slot_2);

        // Same using StreamingStep::Ongoing, starting from batch_key_1
        let last_state_step: StreamingStep<Vec<u8>> = StreamingStep::Ongoing(batch_v_key_1);
        let stream_batch_ = db
            .read()
            .get_versioning_batch_to_stream(&last_state_step, Some(slot_2));
        let stream_batch = stream_batch_.unwrap();
        // println!("stream_batch: {:?}", stream_batch);
        assert_eq!(
            stream_batch.new_elements,
            BTreeMap::from([(batch_v_key_2, batch_v_value_2)])
        );
        assert_eq!(stream_batch.updates_on_previous_elements, BTreeMap::new());
        assert_eq!(stream_batch.change_id, slot_2);

        // StreamingStep::Finished
        let last_state_step: StreamingStep<Vec<u8>> = StreamingStep::Finished(None);
        let stream_batch = db
            .read()
            .get_batch_to_stream(&last_state_step, Some(slot_2));

        assert_eq!(stream_batch.unwrap().new_elements, BTreeMap::new());
    }

    #[test]
    fn test_db_stream_2() {
        // Init db + add data
        // Stream (Ongoing) with previous data updated

        let temp_dir_db = tempdir().expect("Unable to create a temp folder");
        println!("temp_dir_db: {:?}", temp_dir_db);
        let max_new_elements = 1;
        let db_config = MassaDBConfig {
            path: temp_dir_db.path().to_path_buf(),
            max_history_length: 100,
            max_new_elements,
            thread_count: THREAD_COUNT,
        };
        let mut db_opts = MassaDB::default_db_opts();
        // Additional checks (only for testing)
        db_opts.set_paranoid_checks(true);

        let _db = MassaDB::new_with_options(db_config, db_opts.clone()).unwrap();
        let db = Arc::new(RwLock::new(
            Box::new(_db) as Box<(dyn MassaDBController + 'static)>
        ));

        // Add data 1 (at slot 1)
        let batch_key_1 = vec![1, 2, 3];
        let batch_value_1 = vec![4, 5, 6];
        let batch_1 = DBBatch::from([(batch_key_1.clone(), Some(batch_value_1.clone()))]);
        let versioning_batch_1 =
            DBBatch::from([(vec![10, 20, 30], Some(vec![127, 128, 254, 255]))]);
        let slot_1 = Slot::new(1, 0);
        let mut guard = db.write();
        guard.write_batch(batch_1.clone(), versioning_batch_1.clone(), Some(slot_1));
        drop(guard);

        // Add data 2 (at slot 1)
        let batch_key_2 = vec![11, 22, 33];
        let batch_value_2 = vec![44, 55, 66];
        let batch_2 = DBBatch::from([(batch_key_2.clone(), Some(batch_value_2.clone()))]);
        let versioning_batch_2 = DBBatch::from([(vec![12, 23, 34], Some(vec![255, 254, 253]))]);
        let slot_2 = Slot::new(2, 0);
        let mut guard = db.write();
        guard.write_batch(batch_2.clone(), versioning_batch_2.clone(), Some(slot_1));
        drop(guard);

        // Stream using StreamingStep::Started
        let last_state_step: StreamingStep<Vec<u8>> = StreamingStep::Started;
        let stream_batch_ = db.read().get_batch_to_stream(&last_state_step, None);
        let stream_batch = stream_batch_.unwrap();
        assert_eq!(
            stream_batch.new_elements,
            BTreeMap::from([(batch_key_1.clone(), batch_value_1.clone())])
        );
        assert_eq!(stream_batch.updates_on_previous_elements, BTreeMap::new());
        assert_eq!(stream_batch.change_id, slot_1);

        // Update data 1 (at slot 2)
        let batch_value_1b = vec![94, 95, 96];
        let batch_1b = DBBatch::from([(batch_key_1.clone(), Some(batch_value_1b.clone()))]);
        let versioning_batch_1b = DBBatch::new();
        let mut guard = db.write();
        guard.write_batch(batch_1b.clone(), versioning_batch_1b.clone(), Some(slot_2));
        drop(guard);

        let last_state_step: StreamingStep<Vec<u8>> = StreamingStep::Ongoing(batch_key_1.clone());
        let stream_batch_ = db
            .read()
            .get_batch_to_stream(&last_state_step, Some(slot_1));
        let stream_batch = stream_batch_.unwrap();
        assert_eq!(
            stream_batch.new_elements,
            BTreeMap::from([(batch_key_2, batch_value_2)])
        );
        assert_eq!(
            stream_batch.updates_on_previous_elements,
            BTreeMap::from([(batch_key_1, Some(batch_value_1b))])
        );
        assert_eq!(stream_batch.change_id, slot_2);
    }

    #[test]
    fn test_db_stream_3() {
        // Init db + add data
        // Stream until finished
        // Add + Update some values
        // Stream Finished
        // Note: This happens in the bootstrap process where the state is streamed then
        //       the consensus is streamed, but during that, updates to the state must be
        //       streamed as well

        let temp_dir_db = tempdir().expect("Unable to create a temp folder");
        // println!("temp_dir_db: {:?}", temp_dir_db);
        let max_new_elements = 2;
        let db_config = MassaDBConfig {
            path: temp_dir_db.path().to_path_buf(),
            max_history_length: 100,
            max_new_elements,
            thread_count: THREAD_COUNT,
        };
        let mut db_opts = MassaDB::default_db_opts();
        // Additional checks (only for testing)
        db_opts.set_paranoid_checks(true);

        let _db = MassaDB::new_with_options(db_config, db_opts.clone()).unwrap();
        let db = Arc::new(RwLock::new(
            Box::new(_db) as Box<(dyn MassaDBController + 'static)>
        ));

        // Add data 1 (at slot 1)
        let batch_key_1 = vec![1, 2, 3];
        let batch_value_1 = vec![4, 5, 6];
        let batch_1 = DBBatch::from([(batch_key_1.clone(), Some(batch_value_1.clone()))]);
        let versioning_batch_1 =
            DBBatch::from([(vec![10, 20, 30], Some(vec![127, 128, 254, 255]))]);
        let slot_1 = Slot::new(1, 0);
        let mut guard = db.write();
        guard.write_batch(batch_1.clone(), versioning_batch_1.clone(), Some(slot_1));
        drop(guard);

        // Add data 2 (at slot 1)
        let batch_key_2 = vec![11, 22, 33];
        let batch_value_2 = vec![44, 55, 66];
        let batch_2 = DBBatch::from([(batch_key_2.clone(), Some(batch_value_2.clone()))]);
        let versioning_batch_2 = DBBatch::from([(vec![12, 23, 34], Some(vec![255, 254, 253]))]);
        let slot_2 = Slot::new(2, 0);
        let mut guard = db.write();
        guard.write_batch(batch_2.clone(), versioning_batch_2.clone(), Some(slot_1));
        drop(guard);

        // Stream using StreamingStep::Started
        let last_state_step: StreamingStep<Vec<u8>> = StreamingStep::Started;
        let stream_batch_ = db.read().get_batch_to_stream(&last_state_step, None);
        let stream_batch = stream_batch_.unwrap();
        assert_eq!(
            stream_batch.new_elements,
            BTreeMap::from([
                (batch_key_1.clone(), batch_value_1.clone()),
                (batch_key_2.clone(), batch_value_2.clone())
            ])
        );
        assert_eq!(stream_batch.updates_on_previous_elements, BTreeMap::new());
        assert_eq!(stream_batch.change_id, slot_1);

        // Now updates some value (at slot 2)
        let batch_value_2b = vec![94, 95, 96];
        let batch_2b = DBBatch::from([(batch_key_2.clone(), Some(batch_value_2b.clone()))]);
        let versioning_batch_2b = DBBatch::new();
        let mut guard = db.write();
        guard.write_batch(batch_2b.clone(), versioning_batch_2b.clone(), Some(slot_2));
        drop(guard);

        // Add data (at slot 3)
        let batch_key_3 = vec![61, 62, 63];
        let batch_value_3 = vec![4, 5, 6, 7];
        let batch_3 = DBBatch::from([(batch_key_3.clone(), Some(batch_value_3.clone()))]);
        let versioning_batch_3 = DBBatch::new();
        let slot_3 = Slot::new(3, 0);
        let mut guard = db.write();
        guard.write_batch(batch_3.clone(), versioning_batch_3.clone(), Some(slot_3));
        drop(guard);

        // Stream using StreamingStep::Finished

        let last_state_step: StreamingStep<Vec<u8>> =
            StreamingStep::Finished(Some(batch_key_2.clone()));
        let stream_batch_ = db
            .read()
            .get_batch_to_stream(&last_state_step, Some(slot_1));
        let stream_batch = stream_batch_.unwrap();

        // FIXME?: new_elements is empty, everything is on updates_on_previous_elements
        assert!(stream_batch.new_elements.is_empty());
        assert_eq!(
            stream_batch.updates_on_previous_elements,
            BTreeMap::from([
                (batch_key_2, Some(batch_value_2b)),
                (batch_key_3.clone(), Some(batch_value_3))
            ])
        );

        let last_state_step: StreamingStep<Vec<u8>> = StreamingStep::Finished(Some(batch_key_3));
        let stream_batch_ = db
            .read()
            .get_batch_to_stream(&last_state_step, Some(slot_3));
        let stream_batch = stream_batch_.unwrap();

        // No more updates and new elements -> all empty
        assert!(stream_batch.new_elements.is_empty());
        assert!(stream_batch.updates_on_previous_elements.is_empty());
    }
>>>>>>> a18f0d98
}<|MERGE_RESOLUTION|>--- conflicted
+++ resolved
@@ -808,13 +808,6 @@
     ) -> Result<StreamBatch<Slot>, MassaDBError> {
         self.get_versioning_batch_to_stream(last_versioning_step, last_change_id)
     }
-<<<<<<< HEAD
-=======
-
-    /// To be called just after bootstrap
-    fn recompute_db_hash(&mut self) -> Result<(), MassaDBError> {
-        self.recompute_db_hash()
-    }
 }
 
 #[cfg(test)]
@@ -1615,5 +1608,4 @@
         assert!(stream_batch.new_elements.is_empty());
         assert!(stream_batch.updates_on_previous_elements.is_empty());
     }
->>>>>>> a18f0d98
 }