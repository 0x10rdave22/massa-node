--- conflicted
+++ resolved
@@ -11,11 +11,8 @@
 use std::sync::{Condvar, Mutex};
 use std::{collections::VecDeque, sync::Arc};
 use tokio::sync::oneshot;
-<<<<<<< HEAD
-=======
 
 /// history of active executed steps
->>>>>>> 9c048da5
 pub(crate) type StepHistory = VecDeque<StepHistoryItem>;
 
 /// A StepHistory item representing the consequences of a given execution step
