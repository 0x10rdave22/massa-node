--- conflicted
+++ resolved
@@ -28,12 +28,8 @@
     /// Generates a new wallet initialized with the provided json file content
     pub fn new(path: PathBuf) -> Result<Wallet, WalletError> {
         let keys = if path.is_file() {
-<<<<<<< HEAD
-            serde_json::from_str::<Vec<PrivateKey>>(&std::fs::read_to_string(path)?)?
-        // TODO: DECRYPT
-=======
+            // TODO: DECRYPT
             serde_json::from_str::<Vec<PrivateKey>>(&std::fs::read_to_string(&path)?)?
->>>>>>> a3bf84d4
         } else {
             Vec::new()
         };
