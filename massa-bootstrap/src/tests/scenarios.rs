--- conflicted
+++ resolved
@@ -3,21 +3,16 @@
 use super::tools::{
     get_boot_state, get_peers, get_random_final_state_bootstrap, get_random_ledger_changes,
 };
-use crate::error::BootstrapError;
 use crate::listener::PollEvent;
 use crate::tests::tools::{
     get_random_async_pool_changes, get_random_executed_ops_changes, get_random_pos_changes,
 };
 use crate::{
-<<<<<<< HEAD
     establisher::{MockBSConnector, MockBSEventPoller},
-=======
-    establisher::{MockBSConnector, MockBSListener},
->>>>>>> c51fac5a
     get_state, start_bootstrap_server,
     tests::tools::{assert_eq_bootstrap_graph, get_bootstrap_config},
 };
-use crate::{BootstrapConfig, BootstrapManager, BootstrapTcpListener, DefaultConnector};
+use crate::{BootstrapConfig, BootstrapManager, BootstrapTcpListener};
 use massa_async_pool::AsyncPoolConfig;
 use massa_consensus_exports::{
     bootstrapable_graph::BootstrapableGraph, test_exports::MockConsensusControllerImpl,
@@ -40,15 +35,11 @@
     },
     prehash::PreHashSet,
 };
-<<<<<<< HEAD
-use massa_network_exports::MockNetworkCommandSender;
-=======
 #[cfg(any(test, feature = "testing"))]
 use massa_network_exports::MockNetworkCommandSender as NetworkCommandSender;
 #[cfg(not(any(test, feature = "testing")))]
 use massa_network_exports::NetworkCommandSender;
 
->>>>>>> c51fac5a
 use massa_pos_exports::{
     test_exports::assert_eq_pos_selection, PoSConfig, PoSFinalState, SelectorConfig,
 };
@@ -61,10 +52,7 @@
 use mockall::Sequence;
 use parking_lot::RwLock;
 use std::collections::HashMap;
-<<<<<<< HEAD
 use std::net::{SocketAddr, TcpStream};
-=======
->>>>>>> c51fac5a
 use std::{path::PathBuf, str::FromStr, sync::Arc, time::Duration};
 use tempfile::TempDir;
 
@@ -75,7 +63,6 @@
     };
 }
 
-<<<<<<< HEAD
 fn mock_bootstrap_manager(addr: SocketAddr, bootstrap_config: BootstrapConfig) -> BootstrapManager {
     // TODO from config
     let rolls_path = PathBuf::from_str("../massa-node/base_config/initial_rolls.json").unwrap();
@@ -108,10 +95,10 @@
 
     // start bootstrap manager
     let (_, keypair): &(BootstrapConfig, KeyPair) = &BOOTSTRAP_CONFIG_KEYPAIR;
-    let mut mocked1 = MockNetworkCommandSender::new();
+    let mocked1 = NetworkCommandSender::new();
 
     // start proof-of-stake selectors
-    let (mut server_selector_manager, server_selector_controller) =
+    let (_server_selector_manager, server_selector_controller) =
         start_selector_worker(selector_local_config.clone())
             .expect("could not start server selector controller");
 
@@ -160,7 +147,7 @@
         .unwrap(),
         final_state_local_config.clone(),
     )));
-    let mut stream_mock1 = Box::new(MockConsensusControllerImpl::new());
+    let stream_mock1 = Box::new(MockConsensusControllerImpl::new());
 
     start_bootstrap_server(
         BootstrapTcpListener::new(addr).unwrap().1,
@@ -178,15 +165,13 @@
 #[test]
 fn test_bootstrap_whitelist() {
     let addr: SocketAddr = "0.0.0.0:8080".parse().unwrap();
-    let (config, keypair): &(BootstrapConfig, KeyPair) = &BOOTSTRAP_CONFIG_KEYPAIR;
-    let bs_manager = mock_bootstrap_manager(addr.clone(), config.clone());
+    let (config, _keypair): &(BootstrapConfig, KeyPair) = &BOOTSTRAP_CONFIG_KEYPAIR;
+    let _bs_manager = mock_bootstrap_manager(addr.clone(), config.clone());
 
     let conn = TcpStream::connect(addr);
-    dbg!(conn);
+    conn.unwrap();
 }
 
-=======
->>>>>>> c51fac5a
 #[test]
 fn test_bootstrap_server() {
     let thread_count = 2;
@@ -288,18 +273,14 @@
         .unwrap(),
         final_state_local_config,
     )));
-<<<<<<< HEAD
-=======
 
     // setup final state mocks.
     // TODO: work out a way to handle the clone shenanigans in a cleaner manner
->>>>>>> c51fac5a
     let final_state_client_clone = final_state_client.clone();
     let final_state_server_clone1 = final_state_server.clone();
     let final_state_server_clone2 = final_state_server.clone();
 
     let (mock_bs_listener, mock_remote_connector) = conn_establishment_mocks();
-<<<<<<< HEAD
     // // start bootstrap server
     // let (mut mock_bs_listener, bootstrap_interface) = mock_establisher::new();
     // let bootstrap_manager = start_bootstrap_server::<TcpStream>(
@@ -318,18 +299,10 @@
     // .unwrap();
 
     // Setup network command mock-story: hard-code the result of getting bootstrap peers
-    let mut mocked1 = MockNetworkCommandSender::new();
-    let mut mocked2 = MockNetworkCommandSender::new();
-    mocked2
-        .expect_get_bootstrap_peers()
-=======
-
-    // Setup network command mock-story: hard-code the result of getting bootstrap peers
     let mut mocked1 = NetworkCommandSender::new();
     let mut mocked2 = NetworkCommandSender::new();
     mocked2
         .expect_sync_get_bootstrap_peers()
->>>>>>> c51fac5a
         .times(1)
         .returning(|| Ok(get_peers()));
 
@@ -373,29 +346,17 @@
     let bootstrap_manager_thread = std::thread::Builder::new()
         .name("bootstrap_thread".to_string())
         .spawn(move || {
-<<<<<<< HEAD
-            start_bootstrap_server::<_, MockNetworkCommandSender>(
+            start_bootstrap_server(
                 mock_bs_listener,
-=======
-            start_bootstrap_server(
->>>>>>> c51fac5a
                 stream_mock1,
                 mocked1,
                 final_state_server_clone1,
                 bootstrap_config.clone(),
-<<<<<<< HEAD
-=======
-                mock_bs_listener,
->>>>>>> c51fac5a
                 keypair.clone(),
                 Version::from_str("TEST.1.10").unwrap(),
                 cloned_store,
             )
             .unwrap()
-<<<<<<< HEAD
-=======
-            .unwrap()
->>>>>>> c51fac5a
         })
         .unwrap();
 
@@ -425,18 +386,8 @@
         })
         .unwrap();
 
-<<<<<<< HEAD
-    // mock_remote_connector
-    //     .expect_connect_timeout()
-    //     .times(1)
-    //     .returning(|_, _| todo!());
-    // launch the get_state process
-    let bootstrap_res = tokio::runtime::Runtime::new()
-        .unwrap()
-=======
     // launch the get_state process
     let bootstrap_res = massa_network_exports::make_runtime()
->>>>>>> c51fac5a
         .block_on(get_state(
             bootstrap_config,
             final_state_client_clone,
@@ -514,11 +465,7 @@
     client_selector_manager.stop();
 }
 
-<<<<<<< HEAD
 fn conn_establishment_mocks() -> (MockBSEventPoller, MockBSConnector) {
-=======
-fn conn_establishment_mocks() -> (MockBSListener, MockBSConnector) {
->>>>>>> c51fac5a
     // Setup the server/client connection
     // Bind a TcpListener to localhost on a specific port
     let listener = std::net::TcpListener::bind("127.0.0.1:8069").unwrap();
@@ -526,13 +473,6 @@
     // Due to the limitations of the mocking system, the listener must loop-accept in a dedicated
     // thread. We use a channel to make the connection available in the mocked `accept` method
     let (conn_tx, conn_rx) = std::sync::mpsc::sync_channel(100);
-<<<<<<< HEAD
-=======
-    let conn = std::thread::Builder::new()
-        .name("mock conn connect".to_string())
-        .spawn(|| std::net::TcpStream::connect("127.0.0.1:8069").unwrap())
-        .unwrap();
->>>>>>> c51fac5a
     std::thread::Builder::new()
         .name("mock-listen-loop".to_string())
         .spawn(move || loop {
@@ -542,7 +482,6 @@
 
     // Mock the connection setups
     // TODO: Why is it twice, and not just once?
-<<<<<<< HEAD
     let mut seq = Sequence::new();
     let mut mock_bs_listener = MockBSEventPoller::new();
     mock_bs_listener
@@ -559,34 +498,21 @@
         .in_sequence(&mut seq);
 
     let mut seq = Sequence::new();
-=======
-    let mut mock_bs_listener = MockBSListener::new();
-    mock_bs_listener
-        .expect_accept()
-        .times(2)
-        // Mock the `accept` method here by receiving from the listen-loop thread
-        .returning(move || Ok(conn_rx.recv().unwrap()));
-
->>>>>>> c51fac5a
     let mut mock_remote_connector = MockBSConnector::new();
     mock_remote_connector
         .expect_connect_timeout()
         .times(1)
-<<<<<<< HEAD
-        .returning(move |_, _| Ok(std::net::TcpStream::connect("127.0.0.1:8069").unwrap()))
+        .returning(move |_, _| dbg!(Ok(std::net::TcpStream::connect("127.0.0.1:8069").unwrap())))
         .in_sequence(&mut seq);
-    mock_remote_connector
-        .expect_connect_timeout()
-        .times(1)
-        .returning(move |_, _| {
-            Err(std::io::Error::new(
-                std::io::ErrorKind::ConnectionRefused,
-                "test is over",
-            ))
-        })
-        .in_sequence(&mut seq);
-=======
-        .return_once(move |_, _| Ok(conn.join().unwrap()));
->>>>>>> c51fac5a
+    // mock_remote_connector
+    //     .expect_connect_timeout()
+    //     .times(1)
+    //     .returning(move |_, _| {
+    //         dbg!(Err(std::io::Error::new(
+    //             std::io::ErrorKind::ConnectionRefused,
+    //             "test is over",
+    //         )))
+    //     })
+    //     .in_sequence(&mut seq);
     (mock_bs_listener, mock_remote_connector)
 }