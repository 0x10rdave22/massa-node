use crate::messages::{BootstrapClientMessage, BootstrapServerMessage};
use crate::settings::{BootstrapClientConfig, BootstrapSrvBindCfg};
use crate::{
    bindings::{BootstrapClientBinder, BootstrapServerBinder},
    tests::tools::get_bootstrap_config,
    BootstrapPeers,
};
use crate::{BootstrapConfig, BootstrapError};
use massa_models::config::{
    BOOTSTRAP_RANDOMNESS_SIZE_BYTES, CONSENSUS_BOOTSTRAP_PART_SIZE, ENDORSEMENT_COUNT,
    MAX_ADVERTISE_LENGTH, MAX_BOOTSTRAP_BLOCKS, MAX_BOOTSTRAP_ERROR_LENGTH,
    MAX_BOOTSTRAP_FINAL_STATE_PARTS_SIZE, MAX_BOOTSTRAP_VERSIONING_ELEMENTS_SIZE,
    MAX_DATASTORE_ENTRY_COUNT, MAX_DATASTORE_KEY_LENGTH, MAX_DATASTORE_VALUE_LENGTH,
    MAX_DEFERRED_CREDITS_LENGTH, MAX_DENUNCIATIONS_PER_BLOCK_HEADER,
    MAX_DENUNCIATION_CHANGES_LENGTH, MAX_EXECUTED_OPS_CHANGES_LENGTH, MAX_EXECUTED_OPS_LENGTH,
    MAX_LEDGER_CHANGES_COUNT, MAX_LISTENERS_PER_PEER, MAX_OPERATIONS_PER_BLOCK,
    MAX_PRODUCTION_STATS_LENGTH, MAX_ROLLS_COUNT_LENGTH, MIP_STORE_STATS_BLOCK_CONSIDERED,
    THREAD_COUNT,
};
use massa_models::node::NodeId;
use massa_models::version::Version;
use massa_protocol_exports::{PeerId, TransportType};
use massa_signature::{KeyPair, PublicKey};
use massa_time::MassaTime;
use serial_test::serial;
use std::collections::HashMap;
use std::io::Write;
use std::net::TcpStream;
use std::str::FromStr;
use std::time::{Duration, Instant};

lazy_static::lazy_static! {
    pub static ref BOOTSTRAP_CONFIG_KEYPAIR: (BootstrapConfig, KeyPair) = {
        let keypair = KeyPair::generate(0).unwrap();
        (get_bootstrap_config(NodeId::new(keypair.get_public_key())), keypair)
    };
}

impl BootstrapClientBinder {
    pub fn test_default(client_duplex: TcpStream, remote_pubkey: PublicKey) -> Self {
        let cfg = Self::test_default_config();
        BootstrapClientBinder::new(client_duplex, remote_pubkey, cfg, None)
    }
    pub(crate) fn test_default_config() -> BootstrapClientConfig {
        BootstrapClientConfig {
            rate_limit: std::u64::MAX,
            max_listeners_per_peer: MAX_LISTENERS_PER_PEER as u32,
            endorsement_count: ENDORSEMENT_COUNT,
            max_advertise_length: MAX_ADVERTISE_LENGTH,
            max_bootstrap_blocks_length: MAX_BOOTSTRAP_BLOCKS,
            max_operations_per_block: MAX_OPERATIONS_PER_BLOCK,
            thread_count: THREAD_COUNT,
            randomness_size_bytes: BOOTSTRAP_RANDOMNESS_SIZE_BYTES,
            max_bootstrap_error_length: MAX_BOOTSTRAP_ERROR_LENGTH,
            max_final_state_elements_size: MAX_BOOTSTRAP_FINAL_STATE_PARTS_SIZE,
            max_versioning_elements_size: MAX_BOOTSTRAP_VERSIONING_ELEMENTS_SIZE,
            max_datastore_entry_count: MAX_DATASTORE_ENTRY_COUNT,
            max_datastore_key_length: MAX_DATASTORE_KEY_LENGTH,
            max_datastore_value_length: MAX_DATASTORE_VALUE_LENGTH,
            max_ledger_changes_count: MAX_LEDGER_CHANGES_COUNT,
            max_changes_slot_count: 1000,
            max_rolls_length: MAX_ROLLS_COUNT_LENGTH,
            max_production_stats_length: MAX_PRODUCTION_STATS_LENGTH,
            max_credits_length: MAX_DEFERRED_CREDITS_LENGTH,
            max_executed_ops_length: MAX_EXECUTED_OPS_LENGTH,
            max_ops_changes_length: MAX_EXECUTED_OPS_CHANGES_LENGTH,
            mip_store_stats_block_considered: MIP_STORE_STATS_BLOCK_CONSIDERED,
            max_denunciations_per_block_header: MAX_DENUNCIATIONS_PER_BLOCK_HEADER,
            max_denunciation_changes_length: MAX_DENUNCIATION_CHANGES_LENGTH,
        }
    }
}

/// The server and the client will handshake and then send message in both ways in order
#[test]
fn test_binders() {
    let (bootstrap_config, server_keypair): &(BootstrapConfig, KeyPair) = &BOOTSTRAP_CONFIG_KEYPAIR;
    let server = std::net::TcpListener::bind("localhost:0").unwrap();
    let addr = server.local_addr().unwrap();
    let client = std::net::TcpStream::connect(addr).unwrap();
    let server = server.accept().unwrap();
    let version = || Version::from_str("TEST.1.10").unwrap();

    let mut server = BootstrapServerBinder::new(
        server.0,
        server_keypair.clone(),
        BootstrapSrvBindCfg {
            rate_limit: std::u64::MAX,
            thread_count: THREAD_COUNT,
            max_datastore_key_length: MAX_DATASTORE_KEY_LENGTH,
            randomness_size_bytes: BOOTSTRAP_RANDOMNESS_SIZE_BYTES,
            consensus_bootstrap_part_size: CONSENSUS_BOOTSTRAP_PART_SIZE,
            write_error_timeout: MassaTime::from_millis(1000),
        },
        Some(u64::MAX),
    );
    let mut client = BootstrapClientBinder::test_default(
        client,
        bootstrap_config.bootstrap_list[0].1.get_public_key(),
    );
    let err_str = ['A'; 100_000].iter().collect::<String>();
    let srv_err_str = err_str.clone();

    let peer_id1 = PeerId::from_public_key(KeyPair::generate(0).unwrap().get_public_key());
    let peer_id2 = PeerId::from_public_key(KeyPair::generate(0).unwrap().get_public_key());
    let peer_id3 = PeerId::from_public_key(KeyPair::generate(0).unwrap().get_public_key());
    let peer_id4 = PeerId::from_public_key(KeyPair::generate(0).unwrap().get_public_key());

    let server_thread = std::thread::Builder::new()
        .name("test_binders::server_thread".to_string())
        .spawn({
            let peer_id1 = peer_id1;
            let peer_id2 = peer_id2;
            let peer_id3 = peer_id3;
            let peer_id4 = peer_id4;
            move || {
                // Test message 1
                let mut listeners = HashMap::default();
                listeners.insert(bootstrap_config.bootstrap_list[0].0, TransportType::Tcp);
                let vector_peers = vec![(peer_id1, listeners)];
                let test_peers_message = BootstrapServerMessage::BootstrapPeers {
                    peers: BootstrapPeers(vector_peers),
                };

                server.handshake_timeout(version(), None).unwrap();

                server.send_timeout(test_peers_message, None).unwrap();

                let message = server.next_timeout(None).unwrap();
                match message {
                    BootstrapClientMessage::BootstrapError { error } => {
                        assert_eq!(error, srv_err_str);
                    }
                    _ => panic!("Bad message receive: Expected a peers list message"),
                }

                // Test message 3
                let mut listeners = HashMap::default();
                listeners.insert(bootstrap_config.bootstrap_list[0].0, TransportType::Tcp);
                let vector_peers = vec![
                    (peer_id2, listeners.clone()),
                    (peer_id3, listeners.clone()),
                    (peer_id4, listeners.clone()),
                ];
                let test_peers_message = BootstrapServerMessage::BootstrapPeers {
                    peers: BootstrapPeers(vector_peers),
                };

                server.send_timeout(test_peers_message, None).unwrap();
            }
        })
        .unwrap();

    let client_thread = std::thread::Builder::new()
        .name("test_binders::server_thread".to_string())
        .spawn({
            let peer_id1 = peer_id1;
            let peer_id2 = peer_id2;
            let peer_id3 = peer_id3;
            let peer_id4 = peer_id4;
            move || {
                // Test message 1
                let mut listeners = HashMap::default();
                listeners.insert(bootstrap_config.bootstrap_list[0].0, TransportType::Tcp);
                let vector_peers = vec![(peer_id1, listeners)];

                client.handshake(version()).unwrap();
                let message = client.next_timeout(None).unwrap();
                match message {
                    BootstrapServerMessage::BootstrapPeers { peers } => {
                        assert_eq!(vector_peers, peers.0);
                    }
                    _ => panic!("Bad message receive: Expected a peers list message"),
                }

                client
                    .send_timeout(
                        &BootstrapClientMessage::BootstrapError {
                            error: err_str.clone(),
                        },
                        None,
                    )
                    .unwrap();

                // Test message 3
                let mut listeners = HashMap::default();
                listeners.insert(bootstrap_config.bootstrap_list[0].0, TransportType::Tcp);
                let vector_peers = vec![
                    (peer_id2, listeners.clone()),
                    (peer_id3, listeners.clone()),
                    (peer_id4, listeners.clone()),
                ];
                let message = client.next_timeout(None).unwrap();
                match message {
                    BootstrapServerMessage::BootstrapPeers { peers } => {
                        assert_eq!(vector_peers, peers.0);
                    }
                    _ => panic!("Bad message receive: Expected a peers list message"),
                }
            }
        })
        .unwrap();

    server_thread.join().unwrap();
    client_thread.join().unwrap();
}

/// The server and the client will handshake and then send message only from server to client
#[test]
fn test_binders_double_send_server_works() {
    let (bootstrap_config, server_keypair): &(BootstrapConfig, KeyPair) = &BOOTSTRAP_CONFIG_KEYPAIR;

    let server = std::net::TcpListener::bind("localhost:0").unwrap();
    let client = std::net::TcpStream::connect(server.local_addr().unwrap()).unwrap();
    let server = server.accept().unwrap();
    let version = || Version::from_str("TEST.1.10").unwrap();

    let mut server = BootstrapServerBinder::new(
        server.0,
        server_keypair.clone(),
        BootstrapSrvBindCfg {
            rate_limit: std::u64::MAX,
            thread_count: THREAD_COUNT,
            max_datastore_key_length: MAX_DATASTORE_KEY_LENGTH,
            randomness_size_bytes: BOOTSTRAP_RANDOMNESS_SIZE_BYTES,
            consensus_bootstrap_part_size: CONSENSUS_BOOTSTRAP_PART_SIZE,
            write_error_timeout: MassaTime::from_millis(1000),
        },
        Some(u64::MAX),
    );
    let mut client = BootstrapClientBinder::test_default(
        client,
        bootstrap_config.bootstrap_list[0].1.get_public_key(),
    );

    let peer_id1 = PeerId::from_public_key(KeyPair::generate(0).unwrap().get_public_key());
    let peer_id2 = PeerId::from_public_key(KeyPair::generate(0).unwrap().get_public_key());
    let peer_id3 = PeerId::from_public_key(KeyPair::generate(0).unwrap().get_public_key());
    let peer_id4 = PeerId::from_public_key(KeyPair::generate(0).unwrap().get_public_key());

    let server_thread = std::thread::Builder::new()
        .name("test_buinders_double_send_server_works::server_thread".to_string())
        .spawn({
            let peer_id1 = peer_id1;
            let peer_id2 = peer_id2;
            let peer_id3 = peer_id3;
            let peer_id4 = peer_id4;
            move || {
                // Test message 1
                let mut listeners = HashMap::default();
                listeners.insert(bootstrap_config.bootstrap_list[0].0, TransportType::Tcp);
                let vector_peers = vec![(peer_id1, listeners.clone())];
                let test_peers_message = BootstrapServerMessage::BootstrapPeers {
                    peers: BootstrapPeers(vector_peers),
                };

                server.handshake_timeout(version(), None).unwrap();
                server.send_timeout(test_peers_message, None).unwrap();

                // Test message 2
                let mut listeners = HashMap::default();
                listeners.insert(bootstrap_config.bootstrap_list[0].0, TransportType::Tcp);
                let vector_peers = vec![
                    (peer_id2, listeners.clone()),
                    (peer_id3, listeners.clone()),
                    (peer_id4, listeners.clone()),
                ];
                let test_peers_message = BootstrapServerMessage::BootstrapPeers {
                    peers: BootstrapPeers(vector_peers),
                };

                server.send_timeout(test_peers_message, None).unwrap();
            }
        })
        .unwrap();

    let client_thread = std::thread::Builder::new()
        .name("test_buinders_double_send_server_works::client_thread".to_string())
        .spawn({
            let peer_id1 = peer_id1;
            let peer_id2 = peer_id2;
            let peer_id3 = peer_id3;
            let peer_id4 = peer_id4;
            move || {
                // Test message 1
                let mut listeners = HashMap::default();
                listeners.insert(bootstrap_config.bootstrap_list[0].0, TransportType::Tcp);
                let vector_peers = vec![(peer_id1, listeners.clone())];

                client.handshake(version()).unwrap();
                let message = client.next_timeout(None).unwrap();
                match message {
                    BootstrapServerMessage::BootstrapPeers { peers } => {
                        assert_eq!(vector_peers, peers.0);
                    }
                    _ => panic!("Bad message receive: Expected a peers list message"),
                }

                // Test message 2
                let mut listeners = HashMap::default();
                listeners.insert(bootstrap_config.bootstrap_list[0].0, TransportType::Tcp);
                let vector_peers = vec![
                    (peer_id2, listeners.clone()),
                    (peer_id3, listeners.clone()),
                    (peer_id4, listeners.clone()),
                ];
                let message = client.next_timeout(None).unwrap();
                match message {
                    BootstrapServerMessage::BootstrapPeers { peers } => {
                        assert_eq!(vector_peers, peers.0);
                    }
                    _ => panic!("Bad message receive: Expected a peers list message"),
                }
            }
        })
        .unwrap();

    server_thread.join().unwrap();
    client_thread.join().unwrap();
}

/// The server and the client will handshake and then send message in both ways but the client will try to send two messages without answer
#[test]
fn test_binders_try_double_send_client_works() {
    let (bootstrap_config, server_keypair): &(BootstrapConfig, KeyPair) = &BOOTSTRAP_CONFIG_KEYPAIR;

    let server = std::net::TcpListener::bind("localhost:0").unwrap();
    let addr = server.local_addr().unwrap();
    let client = std::net::TcpStream::connect(addr).unwrap();
    let server = server.accept().unwrap();
    let mut server = BootstrapServerBinder::new(
        server.0,
        server_keypair.clone(),
        BootstrapSrvBindCfg {
            rate_limit: std::u64::MAX,
            thread_count: THREAD_COUNT,
            max_datastore_key_length: MAX_DATASTORE_KEY_LENGTH,
            randomness_size_bytes: BOOTSTRAP_RANDOMNESS_SIZE_BYTES,
            consensus_bootstrap_part_size: CONSENSUS_BOOTSTRAP_PART_SIZE,
            write_error_timeout: MassaTime::from_millis(1000),
        },
        Some(u64::MAX),
    );
    let mut client = BootstrapClientBinder::test_default(
        client,
        bootstrap_config.bootstrap_list[0].1.get_public_key(),
    );
    let version = || Version::from_str("TEST.1.10").unwrap();

    let peer_id1 = PeerId::from_public_key(KeyPair::generate(0).unwrap().get_public_key());

    let server_thread = std::thread::Builder::new()
        .name("test_buinders_double_send_client_works::server_thread".to_string())
        .spawn({
            let peer_id1 = peer_id1;
            move || {
                // Test message 1
                let mut listeners = HashMap::default();
                listeners.insert(bootstrap_config.bootstrap_list[0].0, TransportType::Tcp);
                let vector_peers = vec![(peer_id1, listeners.clone())];
                let test_peers_message = BootstrapServerMessage::BootstrapPeers {
                    peers: BootstrapPeers(vector_peers),
                };

                server.handshake_timeout(version(), None).unwrap();
                server
                    .send_timeout(test_peers_message.clone(), None)
                    .unwrap();

                let message = server.next_timeout(None).unwrap();
                match message {
                    BootstrapClientMessage::BootstrapError { error } => {
                        assert_eq!(error, "test error");
                    }
                    _ => panic!("Bad message receive: Expected a peers list message"),
                }

                let message = server.next_timeout(None).unwrap();
                match message {
                    BootstrapClientMessage::BootstrapError { error } => {
                        assert_eq!(error, "test error");
                    }
                    _ => panic!("Bad message receive: Expected a peers list message"),
                }

                server.send_timeout(test_peers_message, None).unwrap();
            }
        })
        .unwrap();

    let client_thread = std::thread::Builder::new()
        .name("test_buinders_double_send_client_works::client_thread".to_string())
        .spawn({
            let peer_id1 = peer_id1;
            move || {
                // Test message 1
                let mut listeners = HashMap::default();
                listeners.insert(bootstrap_config.bootstrap_list[0].0, TransportType::Tcp);
<<<<<<< HEAD
                let vector_peers = vec![(peer_id1, listeners.clone())];
=======
                let vector_peers = vec![(peer_id1.clone(), listeners.clone())];
>>>>>>> b7b10ebb

                client.handshake(version()).unwrap();
                let message = client.next_timeout(None).unwrap();
                match message {
                    BootstrapServerMessage::BootstrapPeers { peers } => {
                        assert_eq!(vector_peers, peers.0);
                    }
                    _ => panic!("Bad message receive: Expected a peers list message"),
                }

                client
                    .send_timeout(
                        &BootstrapClientMessage::BootstrapError {
                            error: "test error".to_string(),
                        },
                        None,
                    )
                    .unwrap();

                // Test message 3
                client
                    .send_timeout(
                        &BootstrapClientMessage::BootstrapError {
                            error: "test error".to_string(),
                        },
                        None,
                    )
                    .unwrap();

                let mut listeners = HashMap::default();
                listeners.insert(bootstrap_config.bootstrap_list[0].0, TransportType::Tcp);
                let vector_peers = vec![(peer_id1, listeners.clone())];
                let message = client.next_timeout(None).unwrap();
                match message {
                    BootstrapServerMessage::BootstrapPeers { peers } => {
                        assert_eq!(vector_peers, peers.0);
                    }
                    _ => panic!("Bad message receive: Expected a peers list message"),
                }
            }
        })
        .unwrap();

    server_thread.join().unwrap();
    client_thread.join().unwrap();
}

#[test]
fn test_partial_msg() {
    let (bootstrap_config, server_keypair): &(BootstrapConfig, KeyPair) = &BOOTSTRAP_CONFIG_KEYPAIR;
    let server = std::net::TcpListener::bind("localhost:0").unwrap();
    let addr = server.local_addr().unwrap();
    let client = std::net::TcpStream::connect(addr).unwrap();
    let mut client_clone = client.try_clone().unwrap();
    let server = server.accept().unwrap();
    let version = || Version::from_str("TEST.1.10").unwrap();

    let mut server = BootstrapServerBinder::new(
        server.0,
        server_keypair.clone(),
        BootstrapSrvBindCfg {
            rate_limit: u64::MAX,
            thread_count: THREAD_COUNT,
            max_datastore_key_length: MAX_DATASTORE_KEY_LENGTH,
            randomness_size_bytes: BOOTSTRAP_RANDOMNESS_SIZE_BYTES,
            consensus_bootstrap_part_size: CONSENSUS_BOOTSTRAP_PART_SIZE,
            write_error_timeout: MassaTime::from_millis(1000),
        },
        None,
    );
    let mut client = BootstrapClientBinder::test_default(
        client,
        bootstrap_config.bootstrap_list[0].1.get_public_key(),
    );
    let server_thread = std::thread::Builder::new()
        .name("test_binders::server_thread".to_string())
        .spawn({
            move || {
                server.handshake_timeout(version(), None).unwrap();
                let message = server.next_timeout(None).unwrap_err();
                match message {
                    BootstrapError::IoError(message) => {
                        assert_eq!(message.kind(), std::io::ErrorKind::UnexpectedEof);
                        assert_eq!(message.to_string(), "failed to fill whole buffer: 0/2");
                    }
                    _ => panic!("expected an io_error"),
                }
            }
        })
        .unwrap();

    let client_thread = std::thread::Builder::new()
        .name("test_binders::server_thread".to_string())
        .spawn({
            move || {
                client.handshake(version()).unwrap();

                // write the signature.
                // This test  assumes that the the signature is not checked until the message is read in
                // its entirety. The signature here would cause the message exchange to fail on that basis
                // if this assumption is broken.
                client_clone
                    .write_all(b"AAAAAAAAAAAAAAAAAAAAAAAAAAAAAAAA")
                    .unwrap();
                // Give a non-zero message length, but never provide any msg-bytes
                client_clone.write_all(&[0, 0, 0, 2]).unwrap();
            }
        })
        .unwrap();

    server_thread.join().unwrap();
    client_thread.join().unwrap();
}

// serial test for time-taken sensitive tests: reduces parallelism noise
#[test]
#[serial]
fn test_client_drip_feed() {
    let (bootstrap_config, server_keypair): &(BootstrapConfig, KeyPair) = &BOOTSTRAP_CONFIG_KEYPAIR;
    let server = std::net::TcpListener::bind("localhost:0").unwrap();
    let addr = server.local_addr().unwrap();
    let client = std::net::TcpStream::connect(addr).unwrap();
    let mut client_clone = client.try_clone().unwrap();
    let server = server.accept().unwrap();
    let version = || Version::from_str("TEST.1.10").unwrap();

    let mut server = BootstrapServerBinder::new(
        server.0,
        server_keypair.clone(),
        BootstrapSrvBindCfg {
            rate_limit: u64::MAX,
            thread_count: THREAD_COUNT,
            max_datastore_key_length: MAX_DATASTORE_KEY_LENGTH,
            randomness_size_bytes: BOOTSTRAP_RANDOMNESS_SIZE_BYTES,
            consensus_bootstrap_part_size: CONSENSUS_BOOTSTRAP_PART_SIZE,
            write_error_timeout: MassaTime::from_millis(1000),
        },
        None,
    );
    let mut client = BootstrapClientBinder::test_default(
        client,
        bootstrap_config.bootstrap_list[0].1.get_public_key(),
    );

    let start = std::time::Instant::now();
    let server_thread = std::thread::Builder::new()
        .name("test_binders::server_thread".to_string())
        .spawn({
            move || {
                server.handshake_timeout(version(), None).unwrap();

                let message = server
                    .next_timeout(Some(Duration::from_secs(1)))
                    .unwrap_err();
                match message {
                    BootstrapError::TimedOut(message) => {
                        assert_eq!(message.to_string(), "deadline has elapsed");
                        assert_eq!(message.kind(), std::io::ErrorKind::TimedOut);
                    }
                    message => panic!("expected timeout error, got {:?}", message),
                }
                std::mem::forget(server);
            }
        })
        .unwrap();

    let client_thread = std::thread::Builder::new()
        .name("test_binders::server_thread".to_string())
        .spawn({
            move || {
                client.handshake(version()).unwrap();

                // write the signature.
                // This test  assumes that the the signature is not checked until the message is read in
                // its entirety. The signature here would cause the message exchange to fail on that basis
                // if this assumption is broken.
                client_clone
                    .write_all(b"AAAAAAAAAAAAAAAAAAAAAAAAAAAAAAAA")
                    .unwrap();
                // give a message size that we can drip-feed
                client_clone.write_all(&[0, 0, 0, 120]).unwrap();
                for i in 0..120 {
                    client_clone.write_all(&[i]).unwrap();
                    client_clone.flush().unwrap();
                    std::thread::sleep(Duration::from_millis(10));
                }
            }
        })
        .unwrap();

    server_thread.join().unwrap();
    assert!(
        start.elapsed() > Duration::from_millis(1000),
        "elapsed {:?}",
        start.elapsed()
    );
    assert!(
        start.elapsed() < Duration::from_millis(1100),
        "elapsed {:?}",
        start.elapsed()
    );
    client_thread.join().unwrap();
}

// serial test for time-taken sensitive tests: reduces parallelism noise
/// Following a handshake, the server and client will exchange messages.
///
/// We use the limiter te ensure that these message exchanges each take slightly more than 10s
#[test]
#[serial]
fn test_bandwidth() {
    let (bootstrap_config, server_keypair): &(BootstrapConfig, KeyPair) = &BOOTSTRAP_CONFIG_KEYPAIR;
    let server = std::net::TcpListener::bind("localhost:0").unwrap();
    let addr = server.local_addr().unwrap();
    let client = std::net::TcpStream::connect(addr).unwrap();
    let server = server.accept().unwrap();

    let mut server = BootstrapServerBinder::new(
        server.0,
        server_keypair.clone(),
        BootstrapSrvBindCfg {
            rate_limit: 100,
            thread_count: THREAD_COUNT,
            max_datastore_key_length: MAX_DATASTORE_KEY_LENGTH,
            randomness_size_bytes: BOOTSTRAP_RANDOMNESS_SIZE_BYTES,
            consensus_bootstrap_part_size: CONSENSUS_BOOTSTRAP_PART_SIZE,
            write_error_timeout: MassaTime::from_millis(1000),
        },
        Some(100),
    );
    let client_cfg = BootstrapClientBinder::test_default_config();
    let mut client = BootstrapClientBinder::new(
        client,
        bootstrap_config.bootstrap_list[0].1.get_public_key(),
        client_cfg,
        Some(100),
    );
    let err_str = ['A'; 1_000].into_iter().collect::<String>();
    let srv_err_str = err_str.clone();

    let millis_limit = {
        #[cfg(target_os = "windows")]
        {
            18_000
        }

        #[cfg(target_os = "macos")]
        {
            30_500
        }
        #[cfg(not(any(target_os = "windows", target_os = "macos")))]
        {
            11_500
        }
    };
    let server_thread = std::thread::Builder::new()
        .name("test_binders::server_thread".to_string())
        .spawn({
            move || {
                let version: Version = Version::from_str("TEST.1.10").unwrap();

                server.handshake_timeout(version, None).unwrap();

                std::thread::sleep(Duration::from_secs(1));
                let before = Instant::now();
                let message = server.next_timeout(None).unwrap();
                match message {
                    BootstrapClientMessage::BootstrapError { error } => {
                        assert_eq!(error, srv_err_str);
                    }
                    _ => panic!("Bad message receive: Expected a peers list message"),
                }
                let dur = before.elapsed();
                //assert!(dur > Duration::from_secs(9));
                assert!(dur < Duration::from_millis(millis_limit));

                std::thread::sleep(Duration::from_secs(1));
                let before = Instant::now();
                server
                    .send_timeout(
                        BootstrapServerMessage::BootstrapError { error: srv_err_str },
                        None,
                    )
                    .unwrap();
                let dur = before.elapsed();
                //assert!(dur > Duration::from_secs(9), "{dur:?}");
                assert!(dur < Duration::from_millis(millis_limit));
            }
        })
        .unwrap();

    let client_thread = std::thread::Builder::new()
        .name("test_binders::server_thread".to_string())
        .spawn({
            move || {
                let version: Version = Version::from_str("TEST.1.10").unwrap();

                client.handshake(version).unwrap();

                std::thread::sleep(Duration::from_secs(1));
                let before = Instant::now();
                client
                    .send_timeout(
                        &BootstrapClientMessage::BootstrapError {
                            error: err_str.clone(),
                        },
                        None,
                    )
                    .unwrap();
                let dur = before.elapsed();
                //assert!(dbg!(dur) > Duration::from_secs(9), "{dur:?}");
                assert!(dur < Duration::from_millis(millis_limit));

                std::thread::sleep(Duration::from_secs(1));
                let before = Instant::now();
                let message = client.next_timeout(None).unwrap();
                match message {
                    BootstrapServerMessage::BootstrapError { error } => {
                        assert_eq!(error, err_str);
                    }
                    _ => panic!("Bad message receive: Expected a peers list message"),
                }
                let dur = before.elapsed();
                //assert!(dur > Duration::from_secs(9));
                assert!(dur < Duration::from_millis(millis_limit));
            }
        })
        .unwrap();

    server_thread.join().unwrap();
    client_thread.join().unwrap();
}<|MERGE_RESOLUTION|>--- conflicted
+++ resolved
@@ -396,11 +396,7 @@
                 // Test message 1
                 let mut listeners = HashMap::default();
                 listeners.insert(bootstrap_config.bootstrap_list[0].0, TransportType::Tcp);
-<<<<<<< HEAD
                 let vector_peers = vec![(peer_id1, listeners.clone())];
-=======
-                let vector_peers = vec![(peer_id1.clone(), listeners.clone())];
->>>>>>> b7b10ebb
 
                 client.handshake(version()).unwrap();
                 let message = client.next_timeout(None).unwrap();
