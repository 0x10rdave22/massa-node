--- conflicted
+++ resolved
@@ -13,23 +13,14 @@
 use massa_serialization::{DeserializeError, Deserializer, Serializer};
 use massa_signature::KeyPair;
 use massa_time::MassaTime;
-<<<<<<< HEAD
-use mio::net::TcpStream;
-use mio::{Events, Interest, Poll, Token};
-use std::convert::TryInto;
-use std::io::{ErrorKind, Read, Write};
-use std::net::SocketAddr;
-use std::thread;
-use std::time::{Duration, Instant};
-=======
+use mio::{net::TcpStream, Events, Interest, Poll, Token};
 use std::{
     convert::TryInto,
     io::{ErrorKind, Read, Write},
-    net::{SocketAddr, TcpStream},
+    net::SocketAddr,
     thread,
     time::Duration,
 };
->>>>>>> 050a69ad
 use tracing::error;
 
 /// Bootstrap server binder
